--- conflicted
+++ resolved
@@ -27,12 +27,7 @@
 [features]
 default = []
 std = ["cu29/std", "cu29-traits/std", "cu-sensor-payloads/std", "serde/std"]
-<<<<<<< HEAD
-embedded-hal = ["dep:embedded-hal", "dep:embedded-hal-02"]
-rp235x-hal = ["dep:cortex-m", "dep:cortex-m-rt", "dep:rp235x-hal", "dep:defmt"]
-=======
 embedded-hal = []
->>>>>>> 329c0151
 linux-embedded-hal = [
     "std",
     "dep:linux-embedded-hal",
