use bincode::config::Configuration;
use bincode::enc::write::Writer;
use bincode::enc::Encode;
use bincode::enc::{Encoder, EncoderImpl};
use bincode::error::EncodeError;
use cu29_clock::RobotClock;
use cu29_log::CuLogEntry;
use cu29_traits::{CuResult, WriteStream};
use log::Log;

#[cfg(debug_assertions)]
use cu29_log::format_logline;
#[cfg(debug_assertions)]
use log::Record;
#[cfg(debug_assertions)]
use std::collections::HashMap;

use std::fmt::{Debug, Formatter};
use std::fs::File;
use std::io::{BufWriter, Write};
use std::path::PathBuf;
use std::sync::{Mutex, OnceLock};

#[derive(Debug)]
struct DummyWriteStream;

impl WriteStream<CuLogEntry> for DummyWriteStream {
    fn log(&mut self, obj: &CuLogEntry) -> CuResult<()> {
        eprintln!("Pending logs got cut: {:?}", obj);
        Ok(())
    }
}
static WRITER: OnceLock<(Mutex<Box<dyn WriteStream<CuLogEntry>>>, RobotClock)> = OnceLock::new();

#[cfg(debug_assertions)]
static EXTRA_TEXT_LOGGER: OnceLock<Option<Box<dyn Log>>> = OnceLock::new();

pub struct NullLog {}
impl Log for NullLog {
    fn enabled(&self, _metadata: &log::Metadata) -> bool {
        false
    }

    fn log(&self, _record: &log::Record) {}
    fn flush(&self) {}
}

/// The lifetime of this struct is the lifetime of the logger.
pub struct LoggerRuntime {}

impl LoggerRuntime {
    /// destination is the binary stream in which we will log the structured log.
    /// extra_text_logger is the logger that will log the text logs in real time. This is slow and only for debug builds.
    pub fn init(
        clock: RobotClock,
        destination: impl WriteStream<CuLogEntry> + 'static,
        #[allow(unused_variables)] extra_text_logger: Option<impl Log + 'static>,
    ) -> Self {
        let runtime = LoggerRuntime {};

        // If WRITER is already initialized, update the inner value.
        // This should only be useful for unit testing.
        if let Some((writer, _)) = WRITER.get() {
            let mut writer_guard = writer.lock().unwrap();
            *writer_guard = Box::new(destination);
        } else {
            WRITER
                .set((Mutex::new(Box::new(destination)), clock))
                .unwrap();
        }
        #[cfg(debug_assertions)]
        let _ =
            EXTRA_TEXT_LOGGER.set(extra_text_logger.map(|logger| Box::new(logger) as Box<dyn Log>));

        runtime
    }

    pub fn flush(&self) {
        if let Some((writer, _clock)) = WRITER.get() {
            if let Ok(mut writer) = writer.lock() {
                if let Err(err) = writer.flush() {
                    eprintln!("cu29_log: Failed to flush writer: {}", err);
                }
            } else {
                eprintln!("cu29_log: Failed to lock writer.");
            }
        } else {
            eprintln!("cu29_log: Logger not initialized.");
        }
    }
}

impl Drop for LoggerRuntime {
    fn drop(&mut self) {
        self.flush();
        if let Some((mutex, _clock)) = WRITER.get() {
            if let Ok(mut writer_guard) = mutex.lock() {
                // Replace the current WriteStream with a DummyWriteStream
<<<<<<< HEAD
                println!("Replacing WriteStream with DummyWriteStream");
=======
>>>>>>> 9e57fe3e
                *writer_guard = Box::new(DummyWriteStream);
            }
        }
    }
}

/// Function called from generated code to log data.
/// It moves entry by design, it will be absorbed in the queue.
#[inline(always)]
pub fn log(entry: &mut CuLogEntry) -> CuResult<()> {
    let d = WRITER.get().map(|(writer, clock)| (writer, clock));
    if d.is_none() {
        return Err("Logger not initialized.".into());
    }
    let (writer, clock) = d.unwrap();
    entry.time = clock.now();
    if let Err(err) = writer.lock().unwrap().log(entry) {
        eprintln!("Failed to log data: {}", err);
    }
    // This is only for debug builds with standard textual logging implemented.
    #[cfg(debug_assertions)]
    {
        // This scope is important :).
        // if we have not passed a text logger in debug mode, it is ok just move along.
    }

    Ok(())
}

/// This version of log is only compiled in debug mode
/// This allows a normal logging framework to be bridged.
#[cfg(debug_assertions)]
pub fn log_debug_mode(
    entry: &mut CuLogEntry,
    format_str: &str, // this is the missing info at runtime.
    param_names: &[&str],
) -> CuResult<()> {
    log(entry)?;

    let guarded_logger = EXTRA_TEXT_LOGGER.get();
    if guarded_logger.is_none() {
        return Ok(());
    }
    if let Some(logger) = guarded_logger.unwrap() {
        let fstr = format_str.to_string();
        // transform the slice into a hashmap
        let params: Vec<String> = entry.params.iter().map(|v| v.to_string()).collect();
        let named_params: Vec<(&str, String)> = param_names
            .iter()
            .zip(params.iter())
            .map(|(name, value)| (*name, value.clone()))
            .collect();
        // build hashmap of string, string from named_paramgs
        let named_params: HashMap<String, String> = named_params
            .iter()
            .map(|(k, v)| (k.to_string(), v.clone()))
            .collect();
        let logline = format_logline(entry.time, &fstr, params.as_slice(), &named_params)?;
        logger.log(
            &Record::builder()
                .args(format_args!("{}", logline))
                .level(log::Level::Info)
                .target("cu29_log")
                .module_path_static(Some("cu29_log"))
                .file_static(Some("cu29_log"))
                .line(Some(0))
                .build(),
        );
    }
    Ok(())
}

// This is an adaptation of the Iowriter from bincode.
pub struct OwningIoWriter<W: Write> {
    writer: BufWriter<W>,
    bytes_written: usize,
}

impl<'a, W: Write> OwningIoWriter<W> {
    pub fn new(writer: W) -> Self {
        Self {
            writer: BufWriter::new(writer),
            bytes_written: 0,
        }
    }

    pub fn bytes_written(&self) -> usize {
        self.bytes_written
    }

    pub fn flush(&mut self) -> Result<(), EncodeError> {
        self.writer.flush().map_err(|inner| EncodeError::Io {
            inner,
            index: self.bytes_written,
        })
    }
}

impl<W: Write> Writer for OwningIoWriter<W> {
    #[inline(always)]
    fn write(&mut self, bytes: &[u8]) -> Result<(), EncodeError> {
        self.writer
            .write_all(bytes)
            .map_err(|inner| EncodeError::Io {
                inner,
                index: self.bytes_written,
            })?;
        self.bytes_written += bytes.len();
        Ok(())
    }
}

/// This allows this crate to be used outside of Copper (ie. decoupling it from the unifiedlog.
pub struct SimpleFileWriter {
    path: PathBuf,
    encoder: EncoderImpl<OwningIoWriter<File>, Configuration>,
}

impl SimpleFileWriter {
    pub fn new(path: &PathBuf) -> CuResult<Self> {
        let file = std::fs::OpenOptions::new()
            .create(true)
            .write(true)
            .open(path)
            .map_err(|e| format!("Failed to open file: {:?}", e))?;

        let writer = OwningIoWriter::new(file);
        let encoder = EncoderImpl::new(writer, bincode::config::standard());

        Ok(SimpleFileWriter {
            path: path.clone(),
            encoder,
        })
    }
}

impl Debug for SimpleFileWriter {
    fn fmt(&self, f: &mut Formatter<'_>) -> std::fmt::Result {
        write!(f, "SimpleFileWriter for path {:?}", self.path)
    }
}

impl WriteStream<CuLogEntry> for SimpleFileWriter {
    #[inline(always)]
    fn log(&mut self, obj: &CuLogEntry) -> CuResult<()> {
        obj.encode(&mut self.encoder)
            .map_err(|e| format!("Failed to write to file: {:?}", e))?;
        Ok(())
    }

    fn flush(&mut self) -> CuResult<()> {
        self.encoder
            .writer()
            .flush()
            .map_err(|e| format!("Failed to flush file: {:?}", e))?;
        Ok(())
    }
}

#[cfg(test)]
mod tests {
    use crate::CuLogEntry;
    use bincode::config::standard;
    use cu29_log::value::Value;
    use smallvec::smallvec;

    #[test]
    fn test_encode_decode_structured_log() {
        let log_entry = CuLogEntry {
            time: 0.into(),
            msg_index: 1,
            paramname_indexes: smallvec![2, 3],
            params: smallvec![Value::String("test".to_string())],
        };
        let encoded = bincode::encode_to_vec(&log_entry, standard()).unwrap();
        println!("{:?}", encoded);
        let decoded_tuple: (CuLogEntry, usize) =
            bincode::decode_from_slice(&encoded, standard()).unwrap();
        assert_eq!(log_entry, decoded_tuple.0);
    }
}<|MERGE_RESOLUTION|>--- conflicted
+++ resolved
@@ -96,10 +96,6 @@
         if let Some((mutex, _clock)) = WRITER.get() {
             if let Ok(mut writer_guard) = mutex.lock() {
                 // Replace the current WriteStream with a DummyWriteStream
-<<<<<<< HEAD
-                println!("Replacing WriteStream with DummyWriteStream");
-=======
->>>>>>> 9e57fe3e
                 *writer_guard = Box::new(DummyWriteStream);
             }
         }
