use avian3d::prelude::*;
use bevy::core_pipeline::fxaa::Fxaa;
use bevy::core_pipeline::Skybox;
use bevy::input::{
    keyboard::KeyCode,
    mouse::{MouseButton, MouseMotion, MouseWheel},
};
use bevy::pbr::{DefaultOpaqueRendererMethod, ScreenSpaceReflections};
use bevy::prelude::*;
use cached_path::{Cache, Error as CacheError, ProgressBar};
#[cfg(feature = "perf-ui")]
use iyes_perf_ui::prelude::{PerfUiAllEntries, PerfUiPlugin};
use std::path::{Path, PathBuf}; // Import PathBuf

use std::{fs, io};

pub const BALANCEBOT: &str = "balancebot.glb";
pub const SKYBOX: &str = "skybox.ktx2";
pub const DIFFUSE_MAP: &str = "diffuse_map.ktx2";

const TABLE_HEIGHT: f32 = 0.724;
const RAIL_WIDTH: f32 = 0.55; // 55cm
const RAIL_HEIGHT: f32 = 0.02;
const RAIL_DEPTH: f32 = 0.06;

const CART_WIDTH: f32 = 0.040;
const CART_HEIGHT: f32 = 0.045; // The mid rail is 1cm above the bottom rail, and the cart is 35mm tall.
const CART_DEPTH: f32 = RAIL_DEPTH;

const ROD_WIDTH: f32 = 0.007; // 7mm
const ROD_HEIGHT: f32 = 0.50; // 50cm
const ROD_DEPTH: f32 = ROD_WIDTH;

const AXIS_LENGTH: f32 = 0.02;

const STEEL_DENSITY: f32 = 7800.0; // kg/m^3
const ALUMINUM_DENSITY: f32 = 2700.0; // kg/m^3

#[allow(dead_code)]
const ROD_VOLUME: f32 = ROD_WIDTH * ROD_HEIGHT * ROD_DEPTH;

#[derive(Resource)]
struct CameraControl {
    rotate_sensitivity: f32,
    zoom_sensitivity: f32,
    move_sensitivity: f32,
}

#[derive(Resource, PartialEq, Eq)]
enum SimulationState {
    Running,
    Paused,
}

#[derive(Component)]
pub struct Cart;

#[derive(Component)]
pub struct Rod;

pub fn build_world(app: &mut App) -> &mut App {
    let app = app
        .add_plugins(MeshPickingPlugin)
        .add_plugins(PhysicsPlugins::default().with_length_unit(1000.0))
        // we want Bevy to measure these values for us:
        .add_plugins(bevy::diagnostic::FrameTimeDiagnosticsPlugin::default())
        .add_plugins(bevy::diagnostic::EntityCountDiagnosticsPlugin)
        .insert_resource(DefaultOpaqueRendererMethod::deferred())
        .insert_resource(SimulationState::Running)
        .insert_resource(CameraControl {
            rotate_sensitivity: 0.05,
            zoom_sensitivity: 3.5,
            move_sensitivity: 0.01,
        })
        .insert_resource(Gravity::default())
        .insert_resource(Time::<Physics>::default())
        .add_systems(Startup, setup_scene)
        .add_systems(Startup, setup_ui)
        .add_systems(Update, setup_entities) // Wait for the cart entity to be loaded
        .add_systems(Update, toggle_simulation_state)
        .add_systems(Update, camera_control_system)
        .add_systems(Update, update_physics)
        .add_systems(Update, global_cart_drag_listener)
        .add_systems(PostUpdate, reset_sim);

    #[cfg(feature = "perf-ui")]
    app.add_plugins(PerfUiPlugin);

    app
}

fn ground_setup(
    commands: &mut Commands,
    meshes: &mut ResMut<Assets<Mesh>>,
    materials: &mut ResMut<Assets<StandardMaterial>>,
) {
    let plane_mesh = meshes.add(Plane3d::default().mesh().size(2.0, 2.0));
    // Chessboard Plane
    let black_material = materials.add(StandardMaterial {
        base_color: Color::BLACK,
        reflectance: 0.4,
        perceptual_roughness: 0.4,
        ..default()
    });

    let white_material = materials.add(StandardMaterial {
        base_color: Color::WHITE,
        reflectance: 0.4,
        perceptual_roughness: 0.4,
        ..default()
    });

    for x in -3..4 {
        for z in -3..4 {
            commands.spawn((
                Mesh3d(plane_mesh.clone()),
                MeshMaterial3d(if (x + z) % 2 == 0 {
                    black_material.clone()
                } else {
                    white_material.clone()
                }),
                Transform::from_xyz(x as f32 * 2.0, -TABLE_HEIGHT, z as f32 * 2.0),
            ));
        }
    }
}

fn create_symlink(src: &str, dst: &str) -> io::Result<()> {
    let dst_path = Path::new(dst);

    if dst_path.exists() {
        fs::remove_file(dst_path)?;
    }

    #[cfg(unix)]
    {
        std::os::unix::fs::symlink(src, dst)
    }

    #[cfg(windows)]
    {
        std::os::windows::fs::symlink_file(src, dst)
    }
}

/// Tries to get the asset path using the online cache first.
/// If that fails due to a network error, falls back to the offline cache.
fn get_asset_path(
    online_cache: &Cache,
    offline_cache: &Cache,
    asset_url: &str,
    asset_name: &str, // For logging purposes
) -> Result<PathBuf, CacheError> {
    match online_cache.cached_path(asset_url) {
        Ok(path) => Ok(path),
        Err(err) => {
            // Check if the error is network-related
            if matches!(
                err,
                CacheError::HttpError(_) | CacheError::IoError(_) | CacheError::ResourceNotFound(_)
            ) {
                warn!(
                    "Failed to fetch latest '{}' from network ({}). Attempting to use cached version.",
                    asset_name, err
                );
                // Fallback to offline cache
                offline_cache.cached_path(asset_url)
            } else {
                // Not a network error, propagate the original error
                Err(err)
            }
        }
    }
}
pub const BASE_ASSETS_URL: &str = "https://cdn.copper-robotics.com/";

fn setup_scene(
    mut commands: Commands,
    asset_server: Res<AssetServer>,
    mut meshes: ResMut<Assets<Mesh>>,
    mut materials: ResMut<Assets<StandardMaterial>>,
) {
    // Precache where the user executes the binary

    let online_cache = Cache::builder()
        .progress_bar(Some(ProgressBar::Full))
        .build()
        .expect("Failed to create the online file cache.");

<<<<<<< HEAD
    let offline_cache = Cache::builder()
        .progress_bar(Some(ProgressBar::Full))
        .offline(true) // Force offline mode
        .build()
        .expect("Failed to create the offline file cache.");
    let balance_bot_url = format!("{}{}", BASE_ASSETS_URL, BALANCEBOT);
    let balance_bot_hashed =
        get_asset_path(&online_cache, &offline_cache, &balance_bot_url, BALANCEBOT)
            .expect("Failed to get balancebot.glb (online or cached).");
=======
    let balance_bot_hashed = cache
        .cached_path(format!("{BASE_ASSETS_URL}{BALANCEBOT}").as_str())
        .expect("Failed to download and cache balancebot.glb.");
>>>>>>> 58137ba9
    let balance_bot_path = balance_bot_hashed.parent().unwrap().join(BALANCEBOT);

    create_symlink(
        balance_bot_hashed.to_str().unwrap(),
        balance_bot_path.to_str().unwrap(),
    )
    .expect("Failed to create symlink to balancebot.glb.");

<<<<<<< HEAD
    let skybox_url = format!("{}{}", BASE_ASSETS_URL, SKYBOX);
    let skybox_path_hashed = get_asset_path(&online_cache, &offline_cache, &skybox_url, SKYBOX)
        .expect("Failed to get skybox.ktx2 (online or cached).");
=======
    let skybox_path_hashed = cache
        .cached_path(format!("{BASE_ASSETS_URL}{SKYBOX}").as_str())
        .expect("Failed download and cache skybox.ktx2.");

>>>>>>> 58137ba9
    let skybox_path = skybox_path_hashed.parent().unwrap().join(SKYBOX);
    create_symlink(
        skybox_path_hashed.to_str().unwrap(),
        skybox_path.to_str().unwrap(),
    )
    .expect("Failed to create symlink to skybox.ktx2.");

<<<<<<< HEAD
    let diffuse_map_url = format!("{}{}", BASE_ASSETS_URL, DIFFUSE_MAP);
    let diffuse_map_path_hashed =
        get_asset_path(&online_cache, &offline_cache, &diffuse_map_url, DIFFUSE_MAP)
            .expect("Failed to get diffuse_map.ktx2 (online or cached).");
=======
    let diffuse_map_path_hashed = cache
        .cached_path(format!("{BASE_ASSETS_URL}{DIFFUSE_MAP}").as_str())
        .expect("Failed download and cache diffuse_map.");

>>>>>>> 58137ba9
    let diffuse_map_path = diffuse_map_path_hashed.parent().unwrap().join(DIFFUSE_MAP);
    create_symlink(
        diffuse_map_path_hashed.to_str().unwrap(),
        diffuse_map_path.to_str().unwrap(),
    )
    .expect("Failed to create symlink to diffuse_map.ktx2.");

    // Load the resources
    let scene_handle = asset_server.load(
        GltfAssetLabel::Scene(0).from_asset(format!("{}#scene0", balance_bot_path.display())),
    );
    let skybox_handle = asset_server.load(skybox_path);
    let diffuse_map_handle = asset_server.load(diffuse_map_path);
    let specular_map_handle = skybox_handle.clone(); // some quirk

    // Fiat Lux
    commands.insert_resource(AmbientLight {
        color: Color::srgb_u8(210, 220, 240),
        brightness: 1.0,
        affects_lightmapped_meshes: true,
    });

    // load the scene
    commands.spawn((SceneRoot(scene_handle),));

    // Spawn the camera
    commands.spawn((
        Camera3d::default(),
        Msaa::Off,
        Skybox {
            image: skybox_handle,
            brightness: 1000.0,
            ..default()
        },
        EnvironmentMapLight {
            diffuse_map: diffuse_map_handle,
            specular_map: specular_map_handle,
            intensity: 900.0,
            ..default()
        },
        ScreenSpaceReflections {
            perceptual_roughness_threshold: 0.85, // Customize as needed
            thickness: 0.01,
            linear_steps: 128,
            linear_march_exponent: 2.0,
            bisection_steps: 8,
            use_secant: true,
        },
        Fxaa::default(),
        Transform::from_xyz(-1.0, 0.1, 1.5).looking_at(Vec3::ZERO, Vec3::Y),
    ));

    // add the delayed setup flag
    commands.insert_resource(SetupCompleted(false));

    // add a ground
    ground_setup(&mut commands, &mut meshes, &mut materials);
}

fn setup_ui(mut commands: Commands) {
    #[cfg(target_os = "macos")]
    let instructions = "WASD / QE\nControl-Click + Drag\nClick + Drag\nScrolling\nSpace\nR";
    #[cfg(not(target_os = "macos"))]
    let instructions = "WASD / QE\nMiddle-Click + Drag\nClick + Drag\nScroll Wheel\nSpace\nR";

    commands
        .spawn((
            Node {
                position_type: PositionType::Absolute,
                bottom: Val::Px(5.0),
                right: Val::Px(5.0),
                padding: UiRect::new(Val::Px(15.0), Val::Px(15.0), Val::Px(10.0), Val::Px(10.0)),
                column_gap: Val::Px(10.0),

                flex_direction: FlexDirection::Row,
                justify_content: JustifyContent::SpaceBetween,
                border: UiRect::all(Val::Px(2.0)),
                ..default()
            },
            BackgroundColor(Color::srgba(0.25, 0.41, 0.88, 0.7)),
            BorderColor(Color::srgba(0.8, 0.8, 0.8, 0.7)),
            BorderRadius::all(Val::Px(10.0)),
        ))
        .with_children(|parent| {
            // Left column
            parent.spawn((
                Text::new("Move\nNavigation\nInteract\nZoom\nPause/Resume\nReset"),
                TextFont {
                    font_size: 12.0,
                    ..default()
                },
                TextColor(Color::srgba(0.25, 0.25, 0.75, 1.0)), // Golden color
            ));

            // Right column
            parent.spawn((
                Text::new(instructions),
                TextFont {
                    font_size: 12.0,
                    ..default()
                },
                TextColor(Color::WHITE),
            ));
        });

    #[cfg(feature = "perf-ui")]
    commands.spawn(PerfUiAllEntries::default());
}

// This needs to match an object / parent object name in the GLTF file (in blender this is the object name).
const CART_GLTF_ASSET_NAME: &str = "Cart";

fn try_to_find_cart_entity(query: Query<(Entity, &Name), Without<Cart>>) -> Option<Entity> {
    if let Some((cart_entity, _)) = query
        .iter()
        .find(|(_, name)| name.as_str() == CART_GLTF_ASSET_NAME)
    {
        return Some(cart_entity);
    }
    None
}

// This is a global drag listener that will move the cart when dragged.
// It is a bit of a hack, but it tries to find back the cart entity parent from any of the possible clickable children
fn global_cart_drag_listener(
    mut drag_events: EventReader<Pointer<Drag>>,
    parents: Query<(&ChildOf, Option<&Cart>)>,
    mut transforms: Query<&mut Transform, With<Cart>>,
    camera_query: Query<&Transform, (With<Camera>, Without<Cart>)>, // Add Without<Cart> to prevent conflicts
) {
    for drag in drag_events.read() {
        if drag.button != PointerButton::Primary {
            continue;
        }
        let mut entity = drag.target;
        while let Ok((parent, maybe_cart)) = parents.get(entity) {
            if maybe_cart.is_some() {
                break;
            }
            entity = parent.parent();
        }

        if let Ok(mut root_transform) = transforms.get_mut(entity) {
            let direction_multiplier = camera_query.iter().next().map_or(1.0, |camera_transform| {
                -camera_transform.forward().z.signum()
            });
            root_transform.translation.x += direction_multiplier * drag.delta.x / 500.0;
        }
    }
}

#[derive(Resource)]
struct SetupCompleted(bool);

#[derive(Bundle)]
struct CartBundle {
    external_force: ExternalForce,
    cart: Cart,
    mass_props: MassPropertiesBundle,
    dominance: Dominance,
    rigid_body: RigidBody,
    locked_axes: LockedAxes,
}

fn setup_entities(
    mut commands: Commands,
    mut meshes: ResMut<Assets<Mesh>>,
    mut materials: ResMut<Assets<StandardMaterial>>,
    query: Query<(Entity, &Name), Without<Cart>>,
    mut setup_completed: ResMut<SetupCompleted>,
) {
    let SetupCompleted(completed) = *setup_completed;
    if completed {
        return;
    }

    // The cart entity will be loaded from the GLTF file, we need to wait for it to be loaded
    let cart_entity = match try_to_find_cart_entity(query) {
        Some(entity) => entity,
        None => return,
    };

    let cart_collider_model = Collider::cuboid(CART_WIDTH, CART_HEIGHT, CART_DEPTH);
    let cart_mass_props = MassPropertiesBundle::from_shape(&cart_collider_model, ALUMINUM_DENSITY); // It is a mix of emptiness and motor and steel.. overall some aluminum?

    commands.entity(cart_entity).insert(CartBundle {
        external_force: ExternalForce::new(Vec3::ZERO),
        cart: Cart,
        mass_props: cart_mass_props,
        dominance: Dominance(5),
        rigid_body: RigidBody::Dynamic,
        locked_axes: LockedAxes::new()
            .lock_translation_z()
            .lock_translation_y()
            .lock_rotation_x()
            .lock_rotation_y()
            .lock_rotation_z(),
    });

    let rail_entity = commands
        .spawn((
            RigidBody::Static, // The rail doesn't move
                               // CollisionLayers::new(0b01, 0b01),
        ))
        .id();

    // Connect the cart to the rail
    commands.spawn(
        PrismaticJoint::new(rail_entity, cart_entity)
            .with_free_axis(Vec3::X) // Allow movement along the X-axis
            .with_compliance(1e-9)
            .with_linear_velocity_damping(100.0)
            .with_angular_velocity_damping(10.0)
            .with_limits(-RAIL_WIDTH / 2.0, RAIL_WIDTH / 2.0)
            .with_local_anchor_1(Vec3::new(0.0, RAIL_HEIGHT / 2.0, 0.0)) // Rail top edge
            .with_local_anchor_2(Vec3::new(0.0, -CART_HEIGHT / 2.0, 0.0)),
    );

    let rod_collider_model = Collider::capsule(ROD_WIDTH / 2.0, ROD_HEIGHT);
    let rod_mass_props = MassPropertiesBundle::from_shape(&rod_collider_model, STEEL_DENSITY); // overall some aluminum?

    let rod_entity = commands
        .spawn((
            Name::new("Rod"),
            Rod,
            Mesh3d(meshes.add(Cylinder::new(ROD_WIDTH / 2.0, ROD_HEIGHT))),
            MeshMaterial3d(materials.add(StandardMaterial {
                base_color: Color::WHITE,
                metallic: 0.8,
                perceptual_roughness: 0.1,
                ..default()
            })),
            Transform::from_xyz(
                0.0,
                ROD_HEIGHT / 2.0 /*+ RAIL_HEIGHT as f32*/ + CART_HEIGHT,
                CART_DEPTH / 2.0 + ROD_DEPTH / 2.0 + AXIS_LENGTH,
            ), // Start higher than the cart
            rod_mass_props,
            RigidBody::Dynamic,
            LockedAxes::new()
                .lock_translation_z()
                .lock_rotation_y()
                .lock_rotation_x(),
        ))
        .observe(on_drag_transform)
        .id();
    commands.spawn(
        RevoluteJoint::new(cart_entity, rod_entity)
            .with_compliance(1e-16)
            .with_linear_velocity_damping(10.0)
            .with_angular_velocity_damping(10.0)
            .with_aligned_axis(Vec3::Z) // Align the axis of rotation along the Z-axis
            .with_local_anchor_1(Vec3::new(
                0.0,
                CART_HEIGHT / 2.0,
                CART_DEPTH / 2.0 + ROD_DEPTH / 2.0 + AXIS_LENGTH,
            )) // aim at the center of the rod at the bottom
            .with_local_anchor_2(Vec3::new(0.0, -ROD_HEIGHT / 2.0, 0.0)), // Anchor on the rod (bottom)
    );

    // Light
    commands.spawn((
        PointLight {
            shadows_enabled: true,
            ..default()
        },
        Transform::from_xyz(2.0, 4.0, 2.0),
    ));

    setup_completed.0 = true; // Mark as completed
}

fn on_drag_transform(drag: Trigger<Pointer<Drag>>, mut transforms: Query<&mut Transform>) {
    if drag.button != PointerButton::Primary {
        return;
    }
    if let Ok(mut transform) = transforms.get_mut(drag.target) {
        let pivot_world =
            transform.translation + transform.rotation * Vec3::new(0.0, -ROD_HEIGHT / 2.0, 0.0);
        transform.rotate_around(pivot_world, Quat::from_rotation_z(-drag.delta.x / 50.0));
    }
}

#[allow(clippy::type_complexity)]
fn reset_sim(
    keys: Res<ButtonInput<KeyCode>>,
    mut query: Query<(
        Option<&Rod>,
        Option<&Cart>,
        Option<&mut Transform>, // Ensure transform is mutable
        Option<&mut ExternalForce>,
        Option<&mut LinearVelocity>,
        Option<&mut AngularVelocity>,
    )>,
) {
    if keys.just_pressed(KeyCode::KeyR) {
        for (
            rod_component,
            cart_component,
            transform,
            ext_force,
            linear_velocity,
            angular_velocity,
        ) in query.iter_mut()
        {
            if let Some(mut transform) = transform {
                if rod_component.is_some() {
                    transform.translation = Vec3::new(
                        0.0,
                        ROD_HEIGHT / 2.0 + CART_HEIGHT,
                        CART_DEPTH / 2.0 + ROD_DEPTH / 2.0 + AXIS_LENGTH,
                    );

                    transform.rotation = Quat::IDENTITY;
                }

                if cart_component.is_some() {
                    transform.translation.x = 0.0;
                }
            }
            if let Some(mut ext_force) = ext_force {
                ext_force.clear();
            }

            if let Some(mut velocity) = linear_velocity {
                *velocity = LinearVelocity::ZERO;
            }

            if let Some(mut angular_velocity) = angular_velocity {
                *angular_velocity = AngularVelocity::ZERO;
            }
        }
    }
}

/// Winged some type of orbital camera to explore around the robot.
fn camera_control_system(
    control: Res<CameraControl>,
    keys: Res<ButtonInput<KeyCode>>,
    mut scroll_evr: EventReader<MouseWheel>,
    mut mouse_motion: EventReader<MouseMotion>,
    mut query: Query<&mut Transform, With<Camera>>,
    time: Res<Time>,
    mouse_button_input: Res<ButtonInput<MouseButton>>,
) {
    let mut camera_transform = query.single_mut().expect("Failed to get camera transform");
    let focal_point = Vec3::ZERO; // Define the point to orbit around (usually the center of the scene)

    // Calculate the direction vector from the camera to the focal point
    let direction = camera_transform.translation - focal_point;
    let radius = direction.length(); // Distance from the focal point

    // Zoom with scroll
    for ev in scroll_evr.read() {
        let forward = camera_transform.forward(); // Store forward vector in a variable
        let zoom_amount = ev.y * control.zoom_sensitivity * time.delta_secs();
        camera_transform.translation += forward * zoom_amount;
    }

    // Rotate camera around the focal point with right mouse button + drag
    if mouse_button_input.pressed(MouseButton::Middle) {
        for ev in mouse_motion.read() {
            let yaw = Quat::from_rotation_y(-ev.delta.x * control.rotate_sensitivity);
            let pitch = Quat::from_rotation_x(-ev.delta.y * control.rotate_sensitivity);

            // Apply the rotation to the direction vector
            let new_direction = yaw * pitch * direction;

            // Update the camera position while maintaining the distance from the focal point
            camera_transform.translation = focal_point + new_direction.normalize() * radius;

            // Ensure the camera is always looking at the focal point
            camera_transform.look_at(focal_point, Vec3::Y);
        }
    }

    #[cfg(target_os = "macos")]
    let mouse_button = MouseButton::Right;
    #[cfg(not(target_os = "macos"))]
    let mouse_button = MouseButton::Middle;

    if mouse_button_input.pressed(mouse_button) {
        for ev in mouse_motion.read() {
            let right = camera_transform.right();
            let up = camera_transform.up();
            camera_transform.translation += right * -ev.delta.x * control.move_sensitivity;
            camera_transform.translation += up * ev.delta.y * control.move_sensitivity;
        }
    }

    let forward = if keys.pressed(KeyCode::KeyW) {
        camera_transform.forward() * control.move_sensitivity
    } else if keys.pressed(KeyCode::KeyS) {
        camera_transform.back() * control.move_sensitivity
    } else {
        Vec3::ZERO
    };

    let strafe = if keys.pressed(KeyCode::KeyA) {
        camera_transform.left() * control.move_sensitivity
    } else if keys.pressed(KeyCode::KeyD) {
        camera_transform.right() * control.move_sensitivity
    } else {
        Vec3::ZERO
    };

    let vertical = if keys.pressed(KeyCode::KeyQ) {
        Vec3::Y * control.move_sensitivity
    } else if keys.pressed(KeyCode::KeyE) {
        Vec3::NEG_Y * control.move_sensitivity
    } else {
        Vec3::ZERO
    };

    camera_transform.translation += forward + strafe + vertical;
}

// Space to start / stop the simulation
fn toggle_simulation_state(
    mut state: ResMut<SimulationState>,
    keyboard_input: Res<ButtonInput<KeyCode>>,
) {
    if keyboard_input.just_pressed(KeyCode::Space) {
        if *state == SimulationState::Running {
            *state = SimulationState::Paused;
        } else {
            *state = SimulationState::Running;
        }
    }
}

// Pause / Unpause the physics time.
fn update_physics(state: Res<SimulationState>, mut time: ResMut<Time<Virtual>>) {
    if *state == SimulationState::Paused {
        time.pause();
        return;
    }
    time.unpause();
}<|MERGE_RESOLUTION|>--- conflicted
+++ resolved
@@ -187,21 +187,15 @@
         .build()
         .expect("Failed to create the online file cache.");
 
-<<<<<<< HEAD
     let offline_cache = Cache::builder()
         .progress_bar(Some(ProgressBar::Full))
         .offline(true) // Force offline mode
         .build()
         .expect("Failed to create the offline file cache.");
-    let balance_bot_url = format!("{}{}", BASE_ASSETS_URL, BALANCEBOT);
+    let balance_bot_url = format!("{BASE_ASSETS_URL}{BALANCEBOT}");
     let balance_bot_hashed =
         get_asset_path(&online_cache, &offline_cache, &balance_bot_url, BALANCEBOT)
             .expect("Failed to get balancebot.glb (online or cached).");
-=======
-    let balance_bot_hashed = cache
-        .cached_path(format!("{BASE_ASSETS_URL}{BALANCEBOT}").as_str())
-        .expect("Failed to download and cache balancebot.glb.");
->>>>>>> 58137ba9
     let balance_bot_path = balance_bot_hashed.parent().unwrap().join(BALANCEBOT);
 
     create_symlink(
@@ -210,16 +204,10 @@
     )
     .expect("Failed to create symlink to balancebot.glb.");
 
-<<<<<<< HEAD
-    let skybox_url = format!("{}{}", BASE_ASSETS_URL, SKYBOX);
+    let skybox_url = format!("{BASE_ASSETS_URL}{SKYBOX}");
     let skybox_path_hashed = get_asset_path(&online_cache, &offline_cache, &skybox_url, SKYBOX)
         .expect("Failed to get skybox.ktx2 (online or cached).");
-=======
-    let skybox_path_hashed = cache
-        .cached_path(format!("{BASE_ASSETS_URL}{SKYBOX}").as_str())
-        .expect("Failed download and cache skybox.ktx2.");
-
->>>>>>> 58137ba9
+
     let skybox_path = skybox_path_hashed.parent().unwrap().join(SKYBOX);
     create_symlink(
         skybox_path_hashed.to_str().unwrap(),
@@ -227,17 +215,10 @@
     )
     .expect("Failed to create symlink to skybox.ktx2.");
 
-<<<<<<< HEAD
-    let diffuse_map_url = format!("{}{}", BASE_ASSETS_URL, DIFFUSE_MAP);
+    let diffuse_map_url = format!("{BASE_ASSETS_URL}{DIFFUSE_MAP}");
     let diffuse_map_path_hashed =
         get_asset_path(&online_cache, &offline_cache, &diffuse_map_url, DIFFUSE_MAP)
             .expect("Failed to get diffuse_map.ktx2 (online or cached).");
-=======
-    let diffuse_map_path_hashed = cache
-        .cached_path(format!("{BASE_ASSETS_URL}{DIFFUSE_MAP}").as_str())
-        .expect("Failed download and cache diffuse_map.");
-
->>>>>>> 58137ba9
     let diffuse_map_path = diffuse_map_path_hashed.parent().unwrap().join(DIFFUSE_MAP);
     create_symlink(
         diffuse_map_path_hashed.to_str().unwrap(),
