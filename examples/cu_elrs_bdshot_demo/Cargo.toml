--- conflicted
+++ resolved
@@ -21,12 +21,7 @@
 cu29 = { path = "../../core/cu29", default-features = false, features = ["defmt", "log-level-debug"] }
 cu-bdshot = { path = "../../components/bridges/cu_bdshot" }
 cu-crsf = { path = "../../components/bridges/cu_crsf", default-features = false, features = ["defmt", "alloc"] }
-<<<<<<< HEAD
 cu-sdlogger = { path = "../../components/libs/cu_sdlogger", default-features = false, features = ["eh1"] }
-cu-embedded-registry = { path = "../../components/libs/cu_embedded_registry", default-features = false, features = ["defmt"] }
-=======
-cu-sdlogger = { path = "../../components/libs/cu_sdlogger" }
->>>>>>> f00b3c87
 cortex-m-rt = "0.7"
 defmt-rtt = "1.1"
 embedded-hal = "1.0"
