#![no_std]
#![no_main]

extern crate alloc;

<<<<<<< HEAD
use rp235x_hal::gpio::bank0::{Gpio15, Gpio16, Gpio17, Gpio18, Gpio19};
use alloc::boxed::Box;
=======
>>>>>>> 7f739578
use alloc::sync::Arc;
use alloc::vec;
use alloc::vec::Vec;
use bincode::error::EncodeError;
use bincode::Encode;
use cortex_m_rt::entry;
use hal::{clocks::init_clocks_and_plls, gpio::Pins, pac, sio::Sio, watchdog::Watchdog};
use rp235x_hal as hal;

use buddy_system_allocator::LockedHeap as Heap;
use cu29::prelude::*;
use defmt_rtt as _;
use embedded_hal::spi::MODE_0;
use embedded_hal_bus::spi::{ExclusiveDevice, NoDelay};
use embedded_sdmmc::{Block, BlockIdx, SdCard};
use panic_probe as _;
use rp235x_hal::gpio::{Function, FunctionSio, FunctionSpi, FunctionXipCs1, Pin, PinId, PullDown, PullNone, PullType, PullUp, SioInput, SioOutput, ValidFunction};
use rp235x_hal::{spi, Spi, Timer};
use rp235x_hal::spi::{Enabled, FrameFormat};
use spin::Mutex;
use rp235x_hal::fugit::RateExtU32;
use rp235x_hal::Clock;
use embedded_sdmmc::BlockDevice;
use rp235x_hal::pac::SPI0;
use rp235x_hal::timer::{CopyableTimer0, CopyableTimer1};
use bmlogger::EMMCLogger;

// --- Copper runtime
pub mod tasks;
mod bmlogger;

#[copper_runtime(config = "copperconfig.ron")]
struct BlinkyApp {}

// --- embedded setup
const XOSC_CRYSTAL_FREQ: u32 = 12_000_000;

#[unsafe(link_section = ".start_block")]
#[used]
pub static IMAGE_DEF: hal::block::ImageDef = hal::block::ImageDef::secure_exe();

#[global_allocator]
static ALLOC: Heap<32> = Heap::empty();

/// Initialize the PSRAM and maps the global allocator to it.
fn init_psram_and_allocator<I, F, P>(cs1: Pin<I, F, P>)
where
    I: PinId + ValidFunction<FunctionXipCs1>, // need to be able to convert to XIP_CS1
    F: Function,
    P: PullType,
{
    unsafe extern "C" {
        static mut __psram_heap_start__: u8;
        static mut __psram_heap_end__: u8;
    }

    // This is the dance to enable the external PSRAM on the rp235xh
    // 1) GPIO47 function => XIP_CS1
    let _ = cs1.into_function::<FunctionXipCs1>();

    unsafe {
        // 2) Enable writes to M1 (cached @0x1100_0000 and mapped by memory.x)
        let xip = &*pac::XIP_CTRL::ptr();
        xip.ctrl().modify(|_, w| w.writable_m1().set_bit());

        let start = &raw mut __psram_heap_start__ as *mut _ as usize;
        let end = &raw mut __psram_heap_end__ as *mut _ as usize;
        ALLOC.lock().init(start, end - start);
    }
}

// Validates that the allocator over PSRAM is working correctly.
fn quick_memory_test() {
    defmt::info!("Testing Memory... ");

    mem_stats();
    let mut v: Vec<u8> = vec![0u8; 4 * 1024];
    for i in 0..v.len() {
        v[i] = (i % 256) as u8;
    }

    defmt::info!("After 1 4kB allocation... ");
    mem_stats();
    for i in 0..v.len() {
        assert_eq!(v[i], (i % 256) as u8);
    }
    defmt::info!("Memory test passed.");
}

<<<<<<< HEAD
// Types to bind to the Pimodori pico plus SDCard Cowbell.
// I am not sure why embedded does that to us.
// Pinout
type Mosi = Pin<Gpio19, FunctionSpi, PullDown>;
type Miso = Pin<Gpio16, FunctionSpi, PullDown>;
type Sck = Pin<Gpio18, FunctionSpi, PullDown>;
type Cs = Pin<Gpio17, FunctionSio<SioOutput>, PullDown>;
type Det = Pin<Gpio15, FunctionSio<SioInput>, PullUp>;

// Timers
type Timer0 = Timer<CopyableTimer0>;
type Timer1 = Timer<CopyableTimer1>;
=======
struct MySectionStorage;

impl SectionStorage for MySectionStorage {
    // Just mock the behavior for now.
    fn initialize<E: Encode>(&mut self, _header: &E) -> Result<usize, EncodeError> {
        Ok(80)
    }

    fn post_update_header<E: Encode>(&mut self, _header: &E) -> Result<usize, EncodeError> {
        Ok(80)
    }

    fn append<E: Encode>(&mut self, _entry: &E) -> Result<usize, EncodeError> {
        Ok(300)
    }

    fn flush(&mut self) -> CuResult<usize> {
        Ok(1000)
    }
}

impl UnifiedLogWrite<MySectionStorage> for MyEmbeddedLogger {
    fn add_section(
        &mut self,
        entry_type: UnifiedLogType,
        _requested_section_size: usize,
    ) -> SectionHandle<MySectionStorage> {
        // Just mock the behavior for now.
        let section_header = SectionHeader {
            magic: SECTION_MAGIC,
            block_size: 512,
            entry_type,
            offset_to_next_section: 10000,
            used: 0,
        };

        let mut storage: MySectionStorage = MySectionStorage {};
        storage.initialize(&section_header).unwrap();
        SectionHandle::create(section_header, storage).unwrap()
    }

    fn flush_section(&mut self, _section: &mut SectionHandle<MySectionStorage>) {
        // no op for now
    }
>>>>>>> 7f739578

// Buses
type Spi0 = Spi<Enabled, SPI0, (Mosi, Miso, Sck)>;

type SdDev = ExclusiveDevice<Spi0, Cs, Timer0>;
type PimodoriSdCard =  SdCard<SdDev, Timer1>;

#[entry]
fn main() -> ! {
    let mut p = pac::Peripherals::take().unwrap();
    let mut watchdog = Watchdog::new(p.WATCHDOG);
    let clocks = init_clocks_and_plls(
        XOSC_CRYSTAL_FREQ,
        p.XOSC,
        p.CLOCKS,
        p.PLL_SYS,
        p.PLL_USB,
        &mut p.RESETS,
        &mut watchdog,
    )
    .unwrap();

    let timer: Timer0 = Timer::new_timer0(p.TIMER0, &mut p.RESETS, &clocks);

    let sio = Sio::new(p.SIO);
    let pins = Pins::new(p.IO_BANK0, p.PADS_BANK0, sio.gpio_bank0, &mut p.RESETS);

    // Now we have a comfortable heap to play with.
    init_psram_and_allocator(pins.gpio47);
    quick_memory_test();

    // Set up the SD card
    info!("Setting up the SDCard...");

    let miso: Miso  = pins.gpio16.into_function();
    let cs:Cs   = pins.gpio17.into_push_pull_output();
    let sck: Sck  = pins.gpio18.into_function();
    let mosi: Mosi = pins.gpio19.into_function();
    let det: Det = pins.gpio15.into_pull_up_input();

    let sd_spi: Spi0 = Spi::<_, _, _, 8>::new(p.SPI0, (mosi, miso, sck)).init(
        &mut p.RESETS,
        clocks.peripheral_clock.freq(),
        16_000_000u32.Hz(),
        FrameFormat::MotorolaSpi(MODE_0),
    );
    let sd_dev: SdDev = ExclusiveDevice::new(sd_spi, cs, timer).unwrap();
    let _sd_det = Some(det);
    let delay1: Timer1 = Timer::new_timer1(p.TIMER1, &mut p.RESETS, &clocks);
    let sd: PimodoriSdCard = SdCard::new(sd_dev, delay1);

    if let Err(e) = sd.num_bytes() {
        defmt::panic!("SD Card error: {}", e);
    }

    let mut boot = Block::new();
    sd.read(core::slice::from_mut(&mut boot), BlockIdx(0)).unwrap();

    let sig = u16::from_le_bytes([boot.contents[510], boot.contents[511]]);
    if sig != 0xAA55 {
        defmt::panic!("Invalid SDCard. Could not find the Master Boot Record signature at index 510. (0xAA55)");
    }

    info!("Setting up Copper...");

    let led = pins.gpio20.into_push_pull_output();
    tasks::register_led(led);

    // start copper
    let clock = RobotClock::new();
    let writer = Arc::new(Mutex::new(EMMCLogger::new(sd)));

    let mut app = BlinkyApp::new(clock, writer).unwrap();
    info!("Starting Copper...");

<<<<<<< HEAD
    let _ = <BlinkyApp as CuApplication<EMMCLogger<PimodoriSdCard>>>::run(&mut app);
=======
    let _ = <EmbeddedApp as CuApplication<MySectionStorage, MyEmbeddedLogger>>::run(&mut app);
>>>>>>> 7f739578
    defmt::error!("Copper crashed.");
    loop {}
}

fn mem_stats() {
    let current = ALLOC.lock().stats_alloc_actual();
    let total = ALLOC.lock().stats_total_bytes();

    defmt::info!("heap: current={}", current);
    defmt::info!("heap: total={}", total);
}<|MERGE_RESOLUTION|>--- conflicted
+++ resolved
@@ -3,16 +3,10 @@
 
 extern crate alloc;
 
-<<<<<<< HEAD
 use rp235x_hal::gpio::bank0::{Gpio15, Gpio16, Gpio17, Gpio18, Gpio19};
-use alloc::boxed::Box;
-=======
->>>>>>> 7f739578
 use alloc::sync::Arc;
 use alloc::vec;
 use alloc::vec::Vec;
-use bincode::error::EncodeError;
-use bincode::Encode;
 use cortex_m_rt::entry;
 use hal::{clocks::init_clocks_and_plls, gpio::Pins, pac, sio::Sio, watchdog::Watchdog};
 use rp235x_hal as hal;
@@ -97,7 +91,6 @@
     defmt::info!("Memory test passed.");
 }
 
-<<<<<<< HEAD
 // Types to bind to the Pimodori pico plus SDCard Cowbell.
 // I am not sure why embedded does that to us.
 // Pinout
@@ -110,52 +103,6 @@
 // Timers
 type Timer0 = Timer<CopyableTimer0>;
 type Timer1 = Timer<CopyableTimer1>;
-=======
-struct MySectionStorage;
-
-impl SectionStorage for MySectionStorage {
-    // Just mock the behavior for now.
-    fn initialize<E: Encode>(&mut self, _header: &E) -> Result<usize, EncodeError> {
-        Ok(80)
-    }
-
-    fn post_update_header<E: Encode>(&mut self, _header: &E) -> Result<usize, EncodeError> {
-        Ok(80)
-    }
-
-    fn append<E: Encode>(&mut self, _entry: &E) -> Result<usize, EncodeError> {
-        Ok(300)
-    }
-
-    fn flush(&mut self) -> CuResult<usize> {
-        Ok(1000)
-    }
-}
-
-impl UnifiedLogWrite<MySectionStorage> for MyEmbeddedLogger {
-    fn add_section(
-        &mut self,
-        entry_type: UnifiedLogType,
-        _requested_section_size: usize,
-    ) -> SectionHandle<MySectionStorage> {
-        // Just mock the behavior for now.
-        let section_header = SectionHeader {
-            magic: SECTION_MAGIC,
-            block_size: 512,
-            entry_type,
-            offset_to_next_section: 10000,
-            used: 0,
-        };
-
-        let mut storage: MySectionStorage = MySectionStorage {};
-        storage.initialize(&section_header).unwrap();
-        SectionHandle::create(section_header, storage).unwrap()
-    }
-
-    fn flush_section(&mut self, _section: &mut SectionHandle<MySectionStorage>) {
-        // no op for now
-    }
->>>>>>> 7f739578
 
 // Buses
 type Spi0 = Spi<Enabled, SPI0, (Mosi, Miso, Sck)>;
@@ -202,6 +149,7 @@
         16_000_000u32.Hz(),
         FrameFormat::MotorolaSpi(MODE_0),
     );
+
     let sd_dev: SdDev = ExclusiveDevice::new(sd_spi, cs, timer).unwrap();
     let _sd_det = Some(det);
     let delay1: Timer1 = Timer::new_timer1(p.TIMER1, &mut p.RESETS, &clocks);
@@ -231,11 +179,7 @@
     let mut app = BlinkyApp::new(clock, writer).unwrap();
     info!("Starting Copper...");
 
-<<<<<<< HEAD
     let _ = <BlinkyApp as CuApplication<EMMCLogger<PimodoriSdCard>>>::run(&mut app);
-=======
-    let _ = <EmbeddedApp as CuApplication<MySectionStorage, MyEmbeddedLogger>>::run(&mut app);
->>>>>>> 7f739578
     defmt::error!("Copper crashed.");
     loop {}
 }
