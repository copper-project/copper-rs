--- conflicted
+++ resolved
@@ -81,13 +81,8 @@
             magic: SECTION_MAGIC,
             block_size: 512,
             entry_type,
-<<<<<<< HEAD
-            offset_to_next_section: requested_section_size as u32,
-            used: 0u32,
-=======
             offset_to_next_section: 10000,
             used: 0,
->>>>>>> 7f739578
         };
 
         let mut storage: MySectionStorage = MySectionStorage {};
