--- conflicted
+++ resolved
@@ -1,10 +1,6 @@
 pub mod tasks;
 use cu29::prelude::*;
-<<<<<<< HEAD
-use cu29_export::keyframes_reader;
-=======
 use cu29_export::{copperlists_reader, keyframes_reader};
->>>>>>> 46343052
 use cu29_helpers::basic_copper_setup;
 use default::SimStep::{Gpio0, Gpio1, Gpio2, Gpio3, Gpio4, Gpio5, Gpio6, Gpio7, Src};
 use std::path::{Path, PathBuf};
@@ -72,21 +68,6 @@
         .start_all_tasks(&mut default_callback)
         .expect("Failed to start all tasks.");
 
-<<<<<<< HEAD
-    // Read back the logs from a previous run
-    let UnifiedLogger::Read(dl) = UnifiedLoggerBuilder::new()
-        .file_base_name(Path::new("logs/caterpillar.copper"))
-        .build()
-        .expect("Failed to create logger")
-    else {
-        panic!("Failed to create logger");
-    };
-
-    let mut keyframes_ioreader = UnifiedLoggerIOReader::new(dl, UnifiedLogType::FrozenTasks);
-    let kf_iter = keyframes_reader(&mut keyframes_ioreader);
-    for entry in kf_iter {
-        println!("{}: {}", entry.culistid, entry.timestamp);
-=======
     {
         let UnifiedLogger::Read(dl) = UnifiedLoggerBuilder::new()
             .file_base_name(Path::new("logs/caterpillar.copper"))
@@ -117,7 +98,6 @@
             println!("{entry:#?}");
             run_one_copperlist(&mut copper_app, &mut robot_clock_mock, entry);
         }
->>>>>>> 46343052
     }
 
     // let cl_iter = copperlists_reader::<default::CuMsgs>(&mut copperlists_reader);
