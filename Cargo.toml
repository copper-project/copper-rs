--- conflicted
+++ resolved
@@ -137,14 +137,5 @@
 # smallvec to avoid heap allocations
 smallvec = { version = "1.15.0", features = ["serde"] }
 
-<<<<<<< HEAD
-# [profile.release]
-# lto = true
-
 [patch.crates-io]
-cached-path = { git = "https://github.com/makeecat/rust-cached-path", branch = "yang/fix/offline_cache_path"}
-=======
-
-[patch.crates-io]
-onig = { git = "https://github.com/rust-onig/rust-onig", rev = "25a950f0045600645d9f51da2b4f8b057cc017f1" }
->>>>>>> 58137ba9
+onig = { git = "https://github.com/rust-onig/rust-onig", rev = "25a950f0045600645d9f51da2b4f8b057cc017f1" }