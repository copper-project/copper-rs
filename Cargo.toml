--- conflicted
+++ resolved
@@ -16,6 +16,7 @@
     "core/cu29_unifiedlog",
     "components/monitors/cu_consolemon",
     "components/payloads/cu_sensor_payloads",
+    "components/payloads/cu_spatial_payloads",
     "components/sinks/cu_iceoryx2_sink",
     "components/sinks/cu_rp_gpio",
     "components/sinks/cu_rp_sn754410",
@@ -42,11 +43,6 @@
     "examples/cu_multisources",
     "examples/cu_pointclouds",
     "examples/cu_rp_balancebot",
-<<<<<<< HEAD
-    "examples/cu_standalone_structlog", "components/sources/cu_gstreamer", "components/payloads/cu_spatial_payloads",
-=======
-    "examples/cu_standalone_structlog",
->>>>>>> ac3b5801
 ]
 
 # put only the core crates here that are not platform specific
