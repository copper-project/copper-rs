[workspace]

members = [
    "core/cu29",
    "core/cu29_clock",
    "core/cu29_derive",
    "core/cu29_export",
    "core/cu29_helpers",
    "core/cu29_intern_strs",
    "core/cu29_log",
    "core/cu29_log_derive",
    "core/cu29_log_runtime",
    "core/cu29_runtime",
    "core/cu29_soa_derive",
    "core/cu29_traits",
    "core/cu29_unifiedlog",
    "components/monitors/cu_consolemon",
    "components/payloads/cu_sensor_payloads",
    "components/payloads/cu_spatial_payloads",
    "components/sinks/cu_iceoryx2_sink",
    "components/sinks/cu_rp_gpio",
    "components/sinks/cu_rp_sn754410",
    "components/sinks/cu_lewansoul",
    "components/sources/cu_ads7883",
    "components/sources/cu_gstreamer",
    "components/sources/cu_hesai",
    "components/sources/cu_livox",
    "components/sources/cu_iceoryx2_src",
    "components/sources/cu_v4l",
    "components/sources/cu_vlp16",
    "components/sources/cu_wt901",
    "components/sources/cu_rp_encoder",
    "components/tasks/cu_aligner",
<<<<<<< HEAD
    "components/tasks/cu_apriltag",
=======
    "components/tasks/cu_dynthreshold",
>>>>>>> e37c1d03
    "components/tasks/cu_pid",
    "components/testing/cu_udp_inject",
    "examples/cu_caterpillar",
    "examples/cu_config_gen",
    "examples/cu_config_variation",
    "examples/cu_iceoryx2",
    "examples/cu_logging_size",
    "examples/cu_monitoring",
    "examples/cu_multisources",
    "examples/cu_pointclouds",
    "examples/cu_rp_balancebot",
<<<<<<< HEAD
    "examples/cu_standalone_structlog",  
=======
>>>>>>> e37c1d03
]

# put only the core crates here that are not platform specific
default-members = [
    "core/cu29",
    "core/cu29_clock",
    "core/cu29_derive",
    "core/cu29_export",
    "core/cu29_helpers",
    "core/cu29_intern_strs",
    "core/cu29_log",
    "core/cu29_log_derive",
    "core/cu29_log_runtime",
    "core/cu29_runtime",
    "core/cu29_soa_derive",
    "core/cu29_traits",
    "core/cu29_unifiedlog",
]

resolver = "2"

[workspace.package]
version = "0.6.0"
authors = ["Guillaume Binet <gbin@gootz.net>"]
edition = "2021"
license = "Apache-2.0"
keywords = ["robotics", "middleware", "copper", "real-time"]
categories = ["science::robotics"]
homepage = "https://github.com/copper-project"
repository = "https://github.com/copper-project/copper-rs"

[workspace.metadata.workspaces]
no_individual_tags = true

[workspace.dependencies]

# Copper Core
cu29 = { path = "core/cu29", version = "0.6.0" }
cu29-clock = { path = "core/cu29_clock", version = "0.6.0" }
cu29-derive = { path = "core/cu29_derive", version = "0.6.0" }
cu29-export = { path = "core/cu29_export", version = "0.6.0" }
cu29-helpers = { path = "core/cu29_helpers", version = "0.6.0" }
cu29-intern-strs = { path = "core/cu29_intern_strs", version = "0.6.0" }
cu29-log = { path = "core/cu29_log", version = "0.6.0" }
cu29-log-derive = { path = "core/cu29_log_derive", version = "0.6.0" }
cu29-log-runtime = { path = "core/cu29_log_runtime", version = "0.6.0" }
cu29-runtime = { path = "core/cu29_runtime", version = "0.6.0" }
cu29-soa-derive = { path = "core/cu29_soa_derive", version = "0.6.0" }
cu29-traits = { path = "core/cu29_traits", version = "0.6.0" }
cu29-unifiedlog = { path = "core/cu29_unifiedlog", version = "0.6.0" }
cu29-value = { path = "core/cu29_value", version = "0.6.0" }

# Payload definitions
cu-sensor-payloads = { path = "components/payloads/cu_sensor_payloads", version = "0.6.0" }

# External serialization
bincode = { version = "2.0.0-rc.3", features = ["derive"] }
serde = { version = "1.0.215", features = ["derive"] }
serde_derive = { version = "1.0.215", features = ["default"] }

# External CLI
clap = { version = "4.5.21", features = ["derive"] }

# External proc macros
proc-macro2 = { version = "1.0.89" }
quote = "1.0.37"                                  # proc macros
syn = { version = "2.0.85", features = ["full"] } # proc macros

# Unit of measure to be consistent across the project
uom = { version = "0.36.0", features = ["serde"] }

# Compact strings support
compact_str = { version = "0.8.0", features = ["serde"] }

# The derive patterns happens a lot across the codebase, this is a helper for that.
derive_more = { version = "1", features = ["full"] }

# used across testing
tempfile = "3.14.0"

# rerun
rerun = { version = "0.22.1", default-features = false, features = ["sdk", "server", "log"] }

# smallvec to avoid heap allocations
smallvec = { version = "1.13.2", features = ["serde"] }

# [profile.release]
# lto = true

[patch.crates-io]
arrow-arith = { path = "patches/arrow-arith" }<|MERGE_RESOLUTION|>--- conflicted
+++ resolved
@@ -31,11 +31,8 @@
     "components/sources/cu_wt901",
     "components/sources/cu_rp_encoder",
     "components/tasks/cu_aligner",
-<<<<<<< HEAD
     "components/tasks/cu_apriltag",
-=======
     "components/tasks/cu_dynthreshold",
->>>>>>> e37c1d03
     "components/tasks/cu_pid",
     "components/testing/cu_udp_inject",
     "examples/cu_caterpillar",
@@ -47,10 +44,8 @@
     "examples/cu_multisources",
     "examples/cu_pointclouds",
     "examples/cu_rp_balancebot",
-<<<<<<< HEAD
     "examples/cu_standalone_structlog",  
-=======
->>>>>>> e37c1d03
+    "examples/cu_standalone_structlog",
 ]
 
 # put only the core crates here that are not platform specific
