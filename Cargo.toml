[workspace]

members = [
    "core/cu29",
    "core/cu29_clock",
    "core/cu29_derive",
    "core/cu29_export",
    "core/cu29_helpers",
    "core/cu29_intern_strs",
    "core/cu29_log",
    "core/cu29_log_derive",
    "core/cu29_log_runtime",
    "core/cu29_runtime",
    "core/cu29_soa_derive",
    "core/cu29_traits",
    "core/cu29_unifiedlog",
    "components/libs/cu_msp_lib",
    "components/libs/cu_transform",
    "components/monitors/cu_consolemon",
    "components/payloads/cu_ros_payloads",
    "components/payloads/cu_sensor_payloads",
    "components/payloads/cu_spatial_payloads",
    "components/sinks/cu_iceoryx2_sink",
    "components/sinks/cu_msp_sink",
    "components/sinks/cu_rp_gpio",
    "components/sinks/cu_rp_sn754410",
    "components/sinks/cu_lewansoul",
    "components/sinks/cu_zenoh_sink",
    "components/sinks/cu_zenoh_ros_sink",
    "components/sources/cu_ads7883",
    "components/sources/cu_gstreamer",
    "components/sources/cu_hesai",
    "components/sources/cu_livox",
    "components/sources/cu_msp_src",
    "components/sources/cu_iceoryx2_src",
    "components/sources/cu_v4l",
    "components/sources/cu_vlp16",
    "components/sources/cu_wt901",
    "components/sources/cu_rp_encoder",
    "components/tasks/cu_aligner",
    "components/tasks/cu_apriltag",
    "components/tasks/cu_dynthreshold",
    "components/tasks/cu_pid",
    "components/tasks/cu_ratelimit",
    "components/testing/cu_udp_inject",
    "examples/cu_background_task",
    "examples/cu_caterpillar",
    "examples/cu_config_gen",
    "examples/cu_config_variation",
    "examples/cu_dorabench",
    "examples/cu_iceoryx2",
    "examples/cu_logging_size",
    "examples/cu_monitoring",
    "examples/cu_missions",
    "examples/cu_multisources",
    "examples/cu_nologging_tasks",
    "examples/cu_rate_target",
    "examples/cu_pointclouds",
    "examples/cu_rp_balancebot",
    "examples/cu_standalone_structlog",
    "examples/cu_zenoh",
    "examples/cu_zenoh_ros", "examples/cu_run_in_sim",
]

# put only the core crates here that are not platform specific
default-members = [
    "core/cu29",
    "core/cu29_clock",
    "core/cu29_derive",
    "core/cu29_export",
    "core/cu29_helpers",
    "core/cu29_intern_strs",
    "core/cu29_log",
    "core/cu29_log_derive",
    "core/cu29_log_runtime",
    "core/cu29_runtime",
    "core/cu29_soa_derive",
    "core/cu29_traits",
    "core/cu29_unifiedlog",
]

resolver = "2"

[workspace.package]
version = "0.9.1"
authors = ["Guillaume Binet <gbin@gootz.net>"]
edition = "2021"
license = "Apache-2.0"
keywords = ["robotics", "middleware", "copper", "real-time"]
categories = ["science::robotics"]
homepage = "https://github.com/copper-project"
repository = "https://github.com/copper-project/copper-rs"

[workspace.metadata.workspaces]
no_individual_tags = true

[workspace.dependencies]

# Copper Core
cu29 = { path = "core/cu29", version = "0.9.0" }
cu29-clock = { path = "core/cu29_clock", version = "0.9.0" }
cu29-derive = { path = "core/cu29_derive", version = "0.9.0" }
cu29-export = { path = "core/cu29_export", version = "0.9.0" }
cu29-helpers = { path = "core/cu29_helpers", version = "0.9.0" }
cu29-intern-strs = { path = "core/cu29_intern_strs", version = "0.9.0" }
cu29-log = { path = "core/cu29_log", version = "0.9.0" }
cu29-log-derive = { path = "core/cu29_log_derive", version = "0.9.0" }
cu29-log-runtime = { path = "core/cu29_log_runtime", version = "0.9.0" }
cu29-runtime = { path = "core/cu29_runtime", version = "0.9.0" }
cu29-soa-derive = { path = "core/cu29_soa_derive", version = "0.9.0" }
cu29-traits = { path = "core/cu29_traits", version = "0.9.0" }
cu29-unifiedlog = { path = "core/cu29_unifiedlog", version = "0.9.0" }
cu29-value = { path = "core/cu29_value", version = "0.9.0" }

# Payload definitions
cu-sensor-payloads = { path = "components/payloads/cu_sensor_payloads", version = "0.9.0" }
cu-ros-payloads = { path = "components/payloads/cu_ros_payloads", version = "0.9.0" }

# External serialization
<<<<<<< HEAD
bincode = { version = "2.0", default-features = false, features = ["derive"] }
serde = { version = "1.0", default-features = false, features = ["derive"] }
serde_derive = { version = "1.0.219", features = ["default"] }
=======
bincode = { version = "2.0", features = ["derive"] }

erased-serde = "0.4"

serde = { version = "1.0", features = ["derive"] }
serde_derive = { version = "1.0", features = ["default"] }
>>>>>>> 0fe0a63c

# External CLI
clap = { version = "4.5", features = ["derive"] }

# External proc macros
proc-macro2 = { version = "1.0" }
quote = "1.0"                                  # proc macros
syn = { version = "2.0", features = ["full"] } # proc macros

# Unit of measure to be consistent across the project
uom = { version = "0.37", features = ["serde"] }

# Compact strings support
compact_str = { version = "0.9", features = ["serde"] }

# The derive pattern happens a lot across the codebase, this is a helper for that.
derive_more = { version = "2.0", features = ["full"] }

# used across testing
tempfile = "3.23"

# rerun
rerun = { version = "0.25", default-features = false, features = ["sdk", "server", "log"] }

# smallvec to avoid heap allocations
smallvec = { version = "1.15", features = ["serde"] }

# rayon for thread pools and such.
rayon = "1.11"

[profile.screaming]
inherits = "release"
opt-level = 3
lto = "fat"
codegen-units = 1
panic = "abort"
strip = "symbols"  # or "debuginfo" or true
debug = false
incremental = false<|MERGE_RESOLUTION|>--- conflicted
+++ resolved
@@ -117,18 +117,10 @@
 cu-ros-payloads = { path = "components/payloads/cu_ros_payloads", version = "0.9.0" }
 
 # External serialization
-<<<<<<< HEAD
 bincode = { version = "2.0", default-features = false, features = ["derive"] }
 serde = { version = "1.0", default-features = false, features = ["derive"] }
-serde_derive = { version = "1.0.219", features = ["default"] }
-=======
-bincode = { version = "2.0", features = ["derive"] }
-
 erased-serde = "0.4"
-
-serde = { version = "1.0", features = ["derive"] }
 serde_derive = { version = "1.0", features = ["default"] }
->>>>>>> 0fe0a63c
 
 # External CLI
 clap = { version = "4.5", features = ["derive"] }
