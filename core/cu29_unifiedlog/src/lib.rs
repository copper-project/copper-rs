--- conflicted
+++ resolved
@@ -118,12 +118,9 @@
     Section(SectionHandle<S>),
 }
 
+
 /// A Storage is an append-only structure that can update a header section.
 pub trait SectionStorage: Send + Sync {
-<<<<<<< HEAD
-    fn update_header<E: Encode>(&mut self, header: &E) -> Result<usize, EncodeError>;
-    fn append<E: Encode>(&mut self, entry: &E) -> Result<usize, EncodeError>;
-=======
     /// This rewinds the storage, serialize the header and jumps to the beginning of the user data storage.
     fn initialize<E: Encode>(&mut self, header: &E) -> Result<usize, EncodeError>;
     /// This updates the header leaving the position to the end of the user data storage.
@@ -131,7 +128,6 @@
     /// Appends the entry to the user data storage.
     fn append<E: Encode>(&mut self, entry: &E) -> Result<usize, EncodeError>;
     /// Flushes the section to the underlying storage
->>>>>>> 7f739578
     fn flush(&mut self) -> CuResult<usize>;
 }
 
@@ -149,11 +145,7 @@
     // The buffer is considered static as it is a dedicated piece for the section.
     pub fn create(header: SectionHeader, mut storage: S) -> CuResult<Self> {
         // Write the first version of the header.
-<<<<<<< HEAD
-        let _ = storage.update_header(&header).map_err(|e| e.to_string())?;
-=======
         let _ = storage.initialize(&header).map_err(|e| e.to_string())?;
->>>>>>> 7f739578
         Ok(Self { header, storage })
     }
     pub fn append<E: Encode>(&mut self, entry: E) -> Result<usize, EncodeError> {
@@ -164,13 +156,8 @@
         &self.storage
     }
 
-<<<<<<< HEAD
-    pub fn update_header(&mut self) -> Result<usize, EncodeError> {
-        self.storage.update_header(&self.header)
-=======
     pub fn post_update_header(&mut self) -> Result<usize, EncodeError> {
         self.storage.post_update_header(&self.header)
->>>>>>> 7f739578
     }
 }
 
