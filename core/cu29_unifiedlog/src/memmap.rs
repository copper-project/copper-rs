--- conflicted
+++ resolved
@@ -25,13 +25,6 @@
 pub struct MmapSectionStorage {
     buffer: &'static mut [u8],
     offset: usize,
-<<<<<<< HEAD
-}
-
-impl MmapSectionStorage {
-    pub fn new(buffer: &'static mut [u8]) -> Self {
-        Self { buffer, offset: 0 }
-=======
     block_size: usize,
 }
 
@@ -42,7 +35,6 @@
             offset: 0,
             block_size,
         }
->>>>>>> 7f739578
     }
 
     pub fn buffer_ptr(&self) -> *const u8 {
@@ -51,9 +43,6 @@
 }
 
 impl SectionStorage for MmapSectionStorage {
-<<<<<<< HEAD
-    fn update_header<E: Encode>(&mut self, header: &E) -> Result<usize, EncodeError> {
-=======
     fn initialize<E: Encode>(&mut self, header: &E) -> Result<usize, EncodeError> {
         self.post_update_header(header)?;
         self.offset = self.block_size;
@@ -61,7 +50,6 @@
     }
 
     fn post_update_header<E: Encode>(&mut self, header: &E) -> Result<usize, EncodeError> {
->>>>>>> 7f739578
         encode_into_slice(header, &mut self.buffer[0..], standard())
     }
 
@@ -76,6 +64,7 @@
     }
 }
 
+///
 /// Holds the read or write side of the datalogger.
 pub enum MmapUnifiedLogger {
     Read(MmapUnifiedLoggerRead),
@@ -215,11 +204,7 @@
     /// the flushing is permanent and the section is considered closed.
     fn flush_section(&mut self, section: &mut SectionHandle<MmapSectionStorage>) {
         section
-<<<<<<< HEAD
-            .update_header()
-=======
             .post_update_header()
->>>>>>> 7f739578
             .expect("Failed to update section header");
 
         let storage = section.get_storage();
@@ -287,11 +272,7 @@
         // here we have the guarantee for exclusive access to that memory for the lifetime of the handle, the borrow checker cannot understand that ever.
         let handle_buffer =
             unsafe { from_raw_parts_mut(user_buffer.as_mut_ptr(), user_buffer.len()) };
-<<<<<<< HEAD
-        let storage = MmapSectionStorage::new(handle_buffer);
-=======
         let storage = MmapSectionStorage::new(handle_buffer, block_size as usize);
->>>>>>> 7f739578
 
         self.current_global_position = end_of_section;
 
