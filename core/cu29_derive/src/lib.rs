use proc_macro::TokenStream;
use quote::{format_ident, quote};
use std::collections::{BTreeMap, BTreeSet, HashMap};
use std::fs::read_to_string;
use syn::meta::parser;
use syn::Fields::{Named, Unnamed};
use syn::{
    parse_macro_input, parse_quote, parse_str, Field, Fields, ItemImpl, ItemStruct, LitStr, Type,
    TypeTuple,
};

#[cfg(feature = "macro_debug")]
use crate::format::rustfmt_generated_code;
use crate::utils::{config_id_to_bridge_const, config_id_to_enum, config_id_to_struct_member};
use cu29_runtime::config::CuConfig;
use cu29_runtime::config::{
    read_configuration, BridgeChannelConfigRepresentation, CuGraph, Flavor, Node, NodeId,
    ResourceBundleConfig,
};
use cu29_runtime::curuntime::{
    compute_runtime_plan, find_task_type_for_id, CuExecutionLoop, CuExecutionStep, CuExecutionUnit,
    CuTaskType,
};
use cu29_traits::{CuError, CuResult};
use proc_macro2::{Ident, Span};

mod format;
mod resources;
mod utils;

// TODO: this needs to be determined when the runtime is sizing itself.
const DEFAULT_CLNB: usize = 10;

#[inline]
fn int2sliceindex(i: u32) -> syn::Index {
    syn::Index::from(i as usize)
}

#[inline(always)]
fn return_error(msg: String) -> TokenStream {
    syn::Error::new(Span::call_site(), msg)
        .to_compile_error()
        .into()
}

#[proc_macro]
pub fn resources(input: TokenStream) -> TokenStream {
    resources::resources(input)
}

/// Generates the CopperList content type from a config.
/// gen_cumsgs!("path/to/config.toml")
/// It will create a new type called CuStampedDataSet you can pass to the log reader for decoding:
#[proc_macro]
pub fn gen_cumsgs(config_path_lit: TokenStream) -> TokenStream {
    #[cfg(feature = "std")]
    let std = true;

    #[cfg(not(feature = "std"))]
    let std = false;

    let config = parse_macro_input!(config_path_lit as LitStr).value();
    if !std::path::Path::new(&config_full_path(&config)).exists() {
        return return_error(format!(
            "The configuration file `{config}` does not exist. Please provide a valid path."
        ));
    }
    #[cfg(feature = "macro_debug")]
    eprintln!("[gen culist support with {config:?}]");
    let cuconfig = match read_config(&config) {
        Ok(cuconfig) => cuconfig,
        Err(e) => return return_error(e.to_string()),
    };
    let graph = cuconfig
        .get_graph(None) // FIXME(gbin): Multimission
        .expect("Could not find the specified mission for gen_cumsgs");
    let task_specs = CuTaskSpecSet::from_graph(graph);
    let channel_usage = collect_bridge_channel_usage(graph);
    let mut bridge_specs = build_bridge_specs(&cuconfig, graph, &channel_usage);
    let (culist_plan, exec_entities, plan_to_original) =
        match build_execution_plan(graph, &task_specs, &mut bridge_specs) {
            Ok(plan) => plan,
            Err(e) => return return_error(format!("Could not compute copperlist plan: {e}")),
        };
    let task_member_names = collect_task_member_names(graph);
    let (culist_order, node_output_positions) = collect_culist_metadata(
        &culist_plan,
        &exec_entities,
        &mut bridge_specs,
        &plan_to_original,
    );

    #[cfg(feature = "macro_debug")]
    eprintln!(
        "[The CuStampedDataSet matching tasks ids are {:?}]",
        culist_order
    );

    let support = gen_culist_support(
        &culist_plan,
        &culist_order,
        &node_output_positions,
        &task_member_names,
    );

    let extra_imports = if !std {
        quote! {
            use core::fmt::Debug;
            use core::fmt::Formatter;
            use core::fmt::Result as FmtResult;
            use alloc::vec;
        }
    } else {
        quote! {
            use std::fmt::Debug;
            use std::fmt::Formatter;
            use std::fmt::Result as FmtResult;
        }
    };

    let with_uses = quote! {
        mod cumsgs {
            use cu29::bincode::Encode;
            use cu29::bincode::enc::Encoder;
            use cu29::bincode::error::EncodeError;
            use cu29::bincode::Decode;
            use cu29::bincode::de::Decoder;
            use cu29::bincode::error::DecodeError;
            use cu29::copperlist::CopperList;
            use cu29::prelude::CuStampedData;
            use cu29::prelude::ErasedCuStampedData;
            use cu29::prelude::ErasedCuStampedDataSet;
            use cu29::prelude::MatchingTasks;
            use cu29::prelude::Serialize;
            use cu29::prelude::CuMsg;
            use cu29::prelude::CuMsgMetadata;
            use cu29::prelude::CuListZeroedInit;
            use cu29::prelude::CuCompactString;
            #extra_imports
            #support
        }
        use cumsgs::CuStampedDataSet;
        type CuMsgs=CuStampedDataSet;
    };
    with_uses.into()
}

/// Build the inner support of the copper list.
fn gen_culist_support(
    runtime_plan: &CuExecutionLoop,
    culist_indices_in_plan_order: &[usize],
    node_output_positions: &HashMap<NodeId, usize>,
    task_member_names: &[(NodeId, String)],
) -> proc_macro2::TokenStream {
    #[cfg(feature = "macro_debug")]
    eprintln!("[Extract msgs types]");
    let all_msgs_types_in_culist_order = extract_msg_types(runtime_plan);

    let culist_size = all_msgs_types_in_culist_order.len();
    let task_indices: Vec<_> = culist_indices_in_plan_order
        .iter()
        .map(|i| syn::Index::from(*i))
        .collect();

    #[cfg(feature = "macro_debug")]
    eprintln!("[build the copperlist struct]");
    let msgs_types_tuple: TypeTuple = build_culist_tuple(&all_msgs_types_in_culist_order);

    #[cfg(feature = "macro_debug")]
    eprintln!("[build the copperlist tuple bincode support]");
    let msgs_types_tuple_encode = build_culist_tuple_encode(&all_msgs_types_in_culist_order);
    let msgs_types_tuple_decode = build_culist_tuple_decode(&all_msgs_types_in_culist_order);

    #[cfg(feature = "macro_debug")]
    eprintln!("[build the copperlist tuple debug support]");
    let msgs_types_tuple_debug = build_culist_tuple_debug(&all_msgs_types_in_culist_order);

    #[cfg(feature = "macro_debug")]
    eprintln!("[build the copperlist tuple serialize support]");
    let msgs_types_tuple_serialize = build_culist_tuple_serialize(&all_msgs_types_in_culist_order);

    #[cfg(feature = "macro_debug")]
    eprintln!("[build the default tuple support]");
    let msgs_types_tuple_default = build_culist_tuple_default(&all_msgs_types_in_culist_order);

    #[cfg(feature = "macro_debug")]
    eprintln!("[build erasedcumsgs]");

    let erasedmsg_trait_impl = build_culist_erasedcumsgs(&all_msgs_types_in_culist_order);

    let collect_metadata_function = quote! {
        pub fn collect_metadata<'a>(culist: &'a CuList) -> [&'a CuMsgMetadata; #culist_size] {
            [#( &culist.msgs.0.#task_indices.metadata, )*]
        }
    };

    let task_name_literals: Vec<String> = task_member_names
        .iter()
        .map(|(_, name)| name.clone())
        .collect();

    let methods = task_member_names.iter().map(|(node_id, name)| {
        let output_position = node_output_positions
            .get(node_id)
            .unwrap_or_else(|| panic!("Task {name} (id: {node_id}) not found in execution order"));

        let fn_name = format_ident!("get_{}_output", name);
        let payload_type = all_msgs_types_in_culist_order[*output_position].clone();
        let index = syn::Index::from(*output_position);
        quote! {
            #[allow(dead_code)]
            pub fn #fn_name(&self) -> &CuMsg<#payload_type> {
                &self.0.#index
            }
        }
    });

    // This generates a way to get the metadata of every single message of a culist at low cost
    quote! {
        #collect_metadata_function

        pub struct CuStampedDataSet(pub #msgs_types_tuple);

        pub type CuList = CopperList<CuStampedDataSet>;

        impl CuStampedDataSet {
            #(#methods)*

            #[allow(dead_code)]
            fn get_tuple(&self) -> &#msgs_types_tuple {
                &self.0
            }

            #[allow(dead_code)]
            fn get_tuple_mut(&mut self) -> &mut #msgs_types_tuple {
                &mut self.0
            }
        }

        impl MatchingTasks for CuStampedDataSet {
            #[allow(dead_code)]
            fn get_all_task_ids() -> &'static [&'static str] {
                &[#(#task_name_literals),*]
            }
        }

        // Adds the bincode support for the copper list tuple
        #msgs_types_tuple_encode
        #msgs_types_tuple_decode

        // Adds the debug support
        #msgs_types_tuple_debug

        // Adds the serialization support
        #msgs_types_tuple_serialize

        // Adds the default support
        #msgs_types_tuple_default

        // Adds the type erased CuStampedDataSet support (to help generic serialized conversions)
        #erasedmsg_trait_impl

        impl CuListZeroedInit for CuStampedDataSet {
            fn init_zeroed(&mut self) {
                #(self.0.#task_indices.metadata.status_txt = CuCompactString::default();)*
            }
        }
    }
}

fn gen_sim_support(
    runtime_plan: &CuExecutionLoop,
    exec_entities: &[ExecutionEntity],
) -> proc_macro2::TokenStream {
    #[cfg(feature = "macro_debug")]
    eprintln!("[Sim: Build SimEnum]");
    let plan_enum: Vec<proc_macro2::TokenStream> = runtime_plan
        .steps
        .iter()
        .filter_map(|unit| match unit {
            CuExecutionUnit::Step(step) => {
                if !matches!(
                    exec_entities[step.node_id as usize].kind,
                    ExecutionEntityKind::Task { .. }
                ) {
                    return None;
                }
                let enum_entry_name = config_id_to_enum(step.node.get_id().as_str());
                let enum_ident = Ident::new(&enum_entry_name, Span::call_site());
                let inputs: Vec<Type> = step
                    .input_msg_indices_types
                    .iter()
                    .map(|(_, t)| parse_str::<Type>(format!("CuMsg<{t}>").as_str()).unwrap())
                    .collect();
                let output: Option<Type> = step
                    .output_msg_index_type
                    .as_ref()
                    .map(|(_, t)| parse_str::<Type>(format!("CuMsg<{t}>").as_str()).unwrap());
                let no_output = parse_str::<Type>("CuMsg<()>").unwrap();
                let output = output.as_ref().unwrap_or(&no_output);

                let inputs_type = if inputs.is_empty() {
                    quote! { () }
                } else if inputs.len() == 1 {
                    let input = inputs.first().unwrap();
                    quote! { &'a #input }
                } else {
                    quote! { &'a (#(&'a #inputs),*) }
                };

                Some(quote! {
                    #enum_ident(CuTaskCallbackState<#inputs_type, &'a mut #output>)
                })
            }
            CuExecutionUnit::Loop(_) => {
                todo!("Needs to be implemented")
            }
        })
        .collect();
    let mut variants = plan_enum;
    variants.push(quote! { __Phantom(core::marker::PhantomData<&'a ()>) });
    quote! {
        // not used if sim is not generated but this is ok.
        #[allow(dead_code, unused_lifetimes)]
        pub enum SimStep<'a> {
            #(#variants),*
        }
    }
}

/// Adds #[copper_runtime(config = "path", sim_mode = false/true)] to your application struct to generate the runtime.
/// if sim_mode is omitted, it is set to false.
/// This will add a "runtime" field to your struct and implement the "new" and "run" methods.
#[proc_macro_attribute]
pub fn copper_runtime(args: TokenStream, input: TokenStream) -> TokenStream {
    #[cfg(feature = "macro_debug")]
    eprintln!("[entry]");
    let mut application_struct = parse_macro_input!(input as ItemStruct);

    let application_name = &application_struct.ident;
    let builder_name = format_ident!("{}Builder", application_name);

    let mut config_file: Option<LitStr> = None;
    let mut sim_mode = false;

    #[cfg(feature = "std")]
    let std = true;

    #[cfg(not(feature = "std"))]
    let std = false;

    // Custom parser for the attribute arguments
    let attribute_config_parser = parser(|meta| {
        if meta.path.is_ident("config") {
            config_file = Some(meta.value()?.parse()?);
            Ok(())
        } else if meta.path.is_ident("sim_mode") {
            // Check if `sim_mode` has an explicit value (true/false)
            if meta.input.peek(syn::Token![=]) {
                meta.input.parse::<syn::Token![=]>()?;
                let value: syn::LitBool = meta.input.parse()?;
                sim_mode = value.value();
                Ok(())
            } else {
                // If no value is provided, default to true
                sim_mode = true;
                Ok(())
            }
        } else {
            Err(meta.error("unsupported property"))
        }
    });

    #[cfg(feature = "macro_debug")]
    eprintln!("[parse]");
    // Parse the provided args with the custom parser
    parse_macro_input!(args with attribute_config_parser);

    // Adds the generic parameter for the UnifiedLogger if this is a real application (not sim)
    // This allows to adapt either to the no-std (custom impl) and std (default file based one)
    // if !sim_mode {
    //     application_struct
    //         .generics
    //         .params
    //         .push(syn::parse_quote!(L: UnifiedLogWrite + 'static));
    // }

    // Check if the config file was provided
    let config_file = match config_file {
        Some(file) => file.value(),
        None => {
            return return_error(
                "Expected config file attribute like #[CopperRuntime(config = \"path\")]"
                    .to_string(),
            )
        }
    };

    if !std::path::Path::new(&config_full_path(&config_file)).exists() {
        return return_error(format!(
            "The configuration file `{config_file}` does not exist. Please provide a valid path."
        ));
    }

    let copper_config = match read_config(&config_file) {
        Ok(cuconfig) => cuconfig,
        Err(e) => return return_error(e.to_string()),
    };
    let copper_config_content = match read_to_string(config_full_path(config_file.as_str())) {
        Ok(ok) => ok,
        Err(e) => return return_error(format!("Could not read the config file (should not happen because we just succeeded just before). {e}"))
    };

    #[cfg(feature = "macro_debug")]
    eprintln!("[build monitor type]");
    let monitor_type = if let Some(monitor_config) = copper_config.get_monitor_config() {
        let monitor_type = parse_str::<Type>(monitor_config.get_type())
            .expect("Could not transform the monitor type name into a Rust type.");
        quote! { #monitor_type }
    } else {
        quote! { NoMonitor }
    };

    // This is common for all the mission as it will be inserted in the respective modules with their local CuTasks, CuStampedDataSet etc...
    #[cfg(feature = "macro_debug")]
    eprintln!("[build runtime field]");
    // add that to a new field
    let runtime_field: Field = if sim_mode {
        parse_quote! {
            copper_runtime: cu29::curuntime::CuRuntime<CuSimTasks, CuBridges, CuStampedDataSet, #monitor_type, #DEFAULT_CLNB>
        }
    } else {
        parse_quote! {
            copper_runtime: cu29::curuntime::CuRuntime<CuTasks, CuBridges, CuStampedDataSet, #monitor_type, #DEFAULT_CLNB>
        }
    };

    #[cfg(feature = "macro_debug")]
    eprintln!("[match struct anonymity]");
    match &mut application_struct.fields {
        Named(fields_named) => {
            fields_named.named.push(runtime_field);
        }
        Unnamed(fields_unnamed) => {
            fields_unnamed.unnamed.push(runtime_field);
        }
        Fields::Unit => {
            panic!("This struct is a unit struct, it should have named or unnamed fields. use struct Something {{}} and not struct Something;")
        }
    };

    let all_missions = copper_config.graphs.get_all_missions_graphs();
    let mut all_missions_tokens = Vec::<proc_macro2::TokenStream>::new();
    for (mission, graph) in &all_missions {
        let mission_mod = parse_str::<Ident>(mission.as_str())
            .expect("Could not make an identifier of the mission name");

        #[cfg(feature = "macro_debug")]
        eprintln!("[extract tasks ids & types]");
        let task_specs = CuTaskSpecSet::from_graph(graph);

        let culist_channel_usage = collect_bridge_channel_usage(graph);
        let mut culist_bridge_specs =
            build_bridge_specs(&copper_config, graph, &culist_channel_usage);
        let (culist_plan, culist_exec_entities, culist_plan_to_original) =
            match build_execution_plan(graph, &task_specs, &mut culist_bridge_specs) {
                Ok(plan) => plan,
                Err(e) => return return_error(format!("Could not compute copperlist plan: {e}")),
            };
        let task_member_names = collect_task_member_names(graph);
        let (culist_call_order, node_output_positions) = collect_culist_metadata(
            &culist_plan,
            &culist_exec_entities,
            &mut culist_bridge_specs,
            &culist_plan_to_original,
        );

        #[cfg(feature = "macro_debug")]
        {
            eprintln!("[runtime plan for mission {mission}]");
            eprintln!("{culist_plan:?}");
        }

        let culist_support: proc_macro2::TokenStream = gen_culist_support(
            &culist_plan,
            &culist_call_order,
            &node_output_positions,
            &task_member_names,
        );

        let resource_specs = match collect_resource_specs(graph, &task_specs) {
            Ok(specs) => specs,
            Err(e) => return return_error(e.to_string()),
        };

        let (resources_module, resources_instanciator_fn) =
            match build_resources_module(mission.as_str(), &copper_config, &resource_specs) {
                Ok(tokens) => tokens,
                Err(e) => return return_error(e.to_string()),
            };
        let task_resource_mappings_tokens =
            match build_task_resource_mappings(&resource_specs, &task_specs) {
                Ok(tokens) => tokens,
                Err(e) => return return_error(e.to_string()),
            };

        let ids = build_monitored_ids(&task_specs.ids, &mut culist_bridge_specs);

        let bridge_types: Vec<Type> = culist_bridge_specs
            .iter()
            .map(|spec| spec.type_path.clone())
            .collect();
        let bridges_type_tokens: proc_macro2::TokenStream = if bridge_types.is_empty() {
            quote! { () }
        } else {
            let tuple: TypeTuple = parse_quote! { (#(#bridge_types),*,) };
            quote! { #tuple }
        };

        let bridge_binding_idents: Vec<Ident> = culist_bridge_specs
            .iter()
            .enumerate()
            .map(|(idx, _)| format_ident!("bridge_{idx}"))
            .collect();

        let bridge_init_statements: Vec<proc_macro2::TokenStream> = culist_bridge_specs
            .iter()
            .enumerate()
            .map(|(idx, spec)| {
                let binding_ident = &bridge_binding_idents[idx];
                let bridge_type = &spec.type_path;
                let bridge_name = spec.id.clone();
                let config_index = syn::Index::from(spec.config_index);
                let binding_error = LitStr::new(
                    &format!("Failed to bind resources for bridge '{}'", bridge_name),
                    Span::call_site(),
                );
                let tx_configs: Vec<proc_macro2::TokenStream> = spec
                    .tx_channels
                    .iter()
                    .map(|channel| {
                        let const_ident = &channel.const_ident;
                        let channel_name = channel.id.clone();
                        let channel_config_index = syn::Index::from(channel.config_index);
                        quote! {
                            {
                        let (channel_route, channel_config) = match &bridge_cfg.channels[#channel_config_index] {
                            cu29::config::BridgeChannelConfigRepresentation::Tx { route, config, .. } => {
                                (route.clone(), config.clone())
                                    }
                                    _ => panic!(
                                        "Bridge '{}' channel '{}' expected to be Tx",
                                        #bridge_name,
                                        #channel_name
                                    ),
                                };
                                cu29::cubridge::BridgeChannelConfig::from_static(
                                    &<#bridge_type as cu29::cubridge::CuBridge>::Tx::#const_ident,
                                    channel_route,
                                    channel_config,
                                )
                            }
                        }
                    })
                    .collect();
                let rx_configs: Vec<proc_macro2::TokenStream> = spec
                    .rx_channels
                    .iter()
                    .map(|channel| {
                        let const_ident = &channel.const_ident;
                        let channel_name = channel.id.clone();
                        let channel_config_index = syn::Index::from(channel.config_index);
                        quote! {
                            {
                                let (channel_route, channel_config) = match &bridge_cfg.channels[#channel_config_index] {
                                    cu29::config::BridgeChannelConfigRepresentation::Rx { route, config, .. } => {
                                        (route.clone(), config.clone())
                                    }
                                    _ => panic!(
                                        "Bridge '{}' channel '{}' expected to be Rx",
                                        #bridge_name,
                                        #channel_name
                                    ),
                                };
                                cu29::cubridge::BridgeChannelConfig::from_static(
                                    &<#bridge_type as cu29::cubridge::CuBridge>::Rx::#const_ident,
                                    channel_route,
                                    channel_config,
                                )
                            }
                        }
                    })
                    .collect();
                quote! {
                    let #binding_ident = {
                        let bridge_cfg = config
                            .bridges
                            .get(#config_index)
                            .unwrap_or_else(|| panic!("Bridge '{}' missing from configuration", #bridge_name));
                        let bridge_resources = <<#bridge_type as cu29::cubridge::CuBridge>::Resources<'_> as ResourceBindings>::from_bindings(
                            resources,
                            None,
                        )
                        .map_err(|e| cu29::CuError::new_with_cause(#binding_error, e))?;
                        let tx_channels: &[cu29::cubridge::BridgeChannelConfig<
                            <<#bridge_type as cu29::cubridge::CuBridge>::Tx as cu29::cubridge::BridgeChannelSet>::Id,
                        >] = &[#(#tx_configs),*];
                        let rx_channels: &[cu29::cubridge::BridgeChannelConfig<
                            <<#bridge_type as cu29::cubridge::CuBridge>::Rx as cu29::cubridge::BridgeChannelSet>::Id,
                        >] = &[#(#rx_configs),*];
                        <#bridge_type as cu29::cubridge::CuBridge>::new_with(
                            bridge_cfg.config.as_ref(),
                            tx_channels,
                            rx_channels,
                            bridge_resources,
                        )?
                    };
                }
            })
            .collect();

        let bridges_instanciator = if culist_bridge_specs.is_empty() {
            quote! {
                pub fn bridges_instanciator(_config: &CuConfig, resources: &mut ResourceManager) -> CuResult<CuBridges> {
                    let _ = resources;
                    Ok(())
                }
            }
        } else {
            let bridge_bindings = bridge_binding_idents.clone();
            quote! {
                pub fn bridges_instanciator(config: &CuConfig, resources: &mut ResourceManager) -> CuResult<CuBridges> {
                    #(#bridge_init_statements)*
                    Ok((#(#bridge_bindings),*,))
                }
            }
        };

        let all_sim_tasks_types: Vec<Type> = task_specs
            .ids
            .iter()
            .zip(&task_specs.cutypes)
            .zip(&task_specs.sim_task_types)
            .zip(&task_specs.background_flags)
            .zip(&task_specs.run_in_sim_flags)
            .zip(task_specs.output_types.iter())
            .map(|(((((task_id, task_type), sim_type), background), run_in_sim), output_type)| {
                match task_type {
                    CuTaskType::Source => {
                        if *background {
                            panic!("CuSrcTask {task_id} cannot be a background task, it should be a regular task.");
                        }
                        if *run_in_sim {
                            sim_type.clone()
                        } else {
                            let msg_type = graph
                                .get_node_output_msg_type(task_id.as_str())
                                .unwrap_or_else(|| panic!("CuSrcTask {task_id} should have an outgoing connection with a valid output msg type"));
                            let sim_task_name = format!("CuSimSrcTask<{msg_type}>");
                            parse_str(sim_task_name.as_str()).unwrap_or_else(|_| panic!("Could not build the placeholder for simulation: {sim_task_name}"))
                        }
                    }
                    CuTaskType::Regular => {
                        if *background {
                            if let Some(out_ty) = output_type {
                                parse_quote!(CuAsyncTask<#sim_type, #out_ty>)
                            } else {
                                panic!("{task_id}: If a task is background, it has to have an output");
                            }
                        } else {
                            // run_in_sim has no effect for normal tasks, they are always run in sim as is.
                            sim_type.clone()
                        }
                    },
                    CuTaskType::Sink => {
                        if *background {
                            panic!("CuSinkTask {task_id} cannot be a background task, it should be a regular task.");
                        }

                        if *run_in_sim {
                            // Use the real task in sim if asked to.
                            sim_type.clone()
                        }
                        else {
                            // Use the placeholder sim task.
                            let msg_types = graph
                                .get_node_input_msg_types(task_id.as_str())
                                .unwrap_or_else(|| panic!("CuSinkTask {task_id} should have an incoming connection with a valid input msg type"));
                            let msg_type = if msg_types.len() == 1 {
                                format!("({},)", msg_types[0])
                            } else {
                                format!("({})", msg_types.join(", "))
                            };
                            let sim_task_name = format!("CuSimSinkTask<{msg_type}>");
                            parse_str(sim_task_name.as_str()).unwrap_or_else(|_| panic!("Could not build the placeholder for simulation: {sim_task_name}"))
                        }
                    }
                }
    })
    .collect();

        #[cfg(feature = "macro_debug")]
        eprintln!("[build task tuples]");

        let task_types = &task_specs.task_types;
        // Build the tuple of all those types
        // note the extraneous, at the end is to make the tuple work even if this is only one element
        let task_types_tuple: TypeTuple = if task_types.is_empty() {
            parse_quote! { () }
        } else {
            parse_quote! { (#(#task_types),*,) }
        };

        let task_types_tuple_sim: TypeTuple = if all_sim_tasks_types.is_empty() {
            parse_quote! { () }
        } else {
            parse_quote! { (#(#all_sim_tasks_types),*,) }
        };

        #[cfg(feature = "macro_debug")]
        eprintln!("[gen instances]");
<<<<<<< HEAD
        let task_sim_instances_init_code = all_sim_tasks_types
            .iter()
            .zip(&task_specs.background_flags)
            .enumerate()
            .map(|(index, (ty, background))| {
=======
        // FIXME: implement here the threadpool emulation.
        let task_sim_instances_init_code = all_sim_tasks_types
            .iter()
            .enumerate()
            .map(|(index, ty)| {
>>>>>>> 2d6e6e54
                let additional_error_info = format!(
                    "Failed to get create instance for {}, instance index {}.",
                    task_specs.type_names[index], index
                );
<<<<<<< HEAD

                let call = if *background {
                    quote! { <#ty>::new(all_instances_configs[#index], threadpool.clone()) }
                } else {
                    quote! { <#ty>::new(all_instances_configs[#index]) }
                };

                quote! {
                    #call.map_err(|e| e.add_cause(#additional_error_info))?
=======
                match task_specs.cutypes[index] {
                    CuTaskType::Source => quote! {
                        {
                            let resources = <<#ty as CuSrcTask>::Resources<'_> as ResourceBindings>::from_bindings(
                                resources,
                                TASK_RESOURCE_MAPPINGS[#index],
                            ).map_err(|e| e.add_cause(#additional_error_info))?;
                            <#ty>::new_with(all_instances_configs[#index], resources).map_err(|e| e.add_cause(#additional_error_info))?
                        }
                    },
                    CuTaskType::Regular => quote! {
                        {
                            let resources = <<#ty as CuTask>::Resources<'_> as ResourceBindings>::from_bindings(
                                resources,
                                TASK_RESOURCE_MAPPINGS[#index],
                            ).map_err(|e| e.add_cause(#additional_error_info))?;
                            <#ty>::new_with(all_instances_configs[#index], resources).map_err(|e| e.add_cause(#additional_error_info))?
                        }
                    },
                    CuTaskType::Sink => quote! {
                        {
                            let resources = <<#ty as CuSinkTask>::Resources<'_> as ResourceBindings>::from_bindings(
                                resources,
                                TASK_RESOURCE_MAPPINGS[#index],
                            ).map_err(|e| e.add_cause(#additional_error_info))?;
                            <#ty>::new_with(all_instances_configs[#index], resources).map_err(|e| e.add_cause(#additional_error_info))?
                        }
                    },
>>>>>>> 2d6e6e54
                }
            })
            .collect::<Vec<_>>();

        let task_instances_init_code = task_specs
            .instantiation_types
            .iter()
<<<<<<< HEAD
            .zip(&task_specs.background_flags)
            .enumerate()
            .map(|(index, (task_type, background))| {
=======
            .zip(&task_specs.sim_task_types)
            .zip(&task_specs.background_flags)
            .enumerate()
            .map(|(index, ((task_type, base_task_type), background))| {
>>>>>>> 2d6e6e54
                let additional_error_info = format!(
                    "Failed to get create instance for {}, instance index {}.",
                    task_specs.type_names[index], index
                );
<<<<<<< HEAD

                let call = if *background {
                    quote! { #task_type::new(all_instances_configs[#index], threadpool.clone()) }
                } else {
                    quote! { #task_type::new(all_instances_configs[#index]) }
                };

                quote! {
                    #call.map_err(|e| e.add_cause(#additional_error_info))?
=======
                match task_specs.cutypes[index] {
                    CuTaskType::Source => quote! {
                        {
                            let resources = <<#task_type as CuSrcTask>::Resources<'_> as ResourceBindings>::from_bindings(
                                resources,
                                TASK_RESOURCE_MAPPINGS[#index],
                            ).map_err(|e| e.add_cause(#additional_error_info))?;
                            #task_type::new_with(all_instances_configs[#index], resources).map_err(|e| e.add_cause(#additional_error_info))?
                        }
                    },
                    CuTaskType::Regular => {
                        if *background {
                            quote! {
                                {
                                    let resources = <<#base_task_type as CuTask>::Resources<'_> as ResourceBindings>::from_bindings(
                                        resources,
                                        TASK_RESOURCE_MAPPINGS[#index],
                                    ).map_err(|e| e.add_cause(#additional_error_info))?;
                                    #task_type::new(all_instances_configs[#index], resources, threadpool.clone()).map_err(|e| e.add_cause(#additional_error_info))?
                                }
                            }
                        } else {
                            quote! {
                                {
                                    let resources = <<#task_type as CuTask>::Resources<'_> as ResourceBindings>::from_bindings(
                                        resources,
                                        TASK_RESOURCE_MAPPINGS[#index],
                                    ).map_err(|e| e.add_cause(#additional_error_info))?;
                                    #task_type::new_with(all_instances_configs[#index], resources).map_err(|e| e.add_cause(#additional_error_info))?
                                }
                            }
                        }
                    }
                    CuTaskType::Sink => quote! {
                        {
                            let resources = <<#task_type as CuSinkTask>::Resources<'_> as ResourceBindings>::from_bindings(
                                resources,
                                TASK_RESOURCE_MAPPINGS[#index],
                            ).map_err(|e| e.add_cause(#additional_error_info))?;
                            #task_type::new_with(all_instances_configs[#index], resources).map_err(|e| e.add_cause(#additional_error_info))?
                        }
                    },
>>>>>>> 2d6e6e54
                }
            })
            .collect::<Vec<_>>();

        // Generate the code to create instances of the nodes
        // It maps the types to their index
        let (
            task_restore_code,
            task_start_calls,
            task_stop_calls,
            task_preprocess_calls,
            task_postprocess_calls,
            ): (Vec<_>, Vec<_>, Vec<_>, Vec<_>, Vec<_>) = itertools::multiunzip(
            (0..task_specs.task_types.len())
            .map(|index| {
                let task_index = int2sliceindex(index as u32);
                let task_tuple_index = syn::Index::from(index);
                let task_enum_name = config_id_to_enum(&task_specs.ids[index]);
                let enum_name = Ident::new(&task_enum_name, Span::call_site());
                (
                    // Tasks keyframe restore code
                    quote! {
                        tasks.#task_tuple_index.thaw(&mut decoder).map_err(|e| CuError::new_with_cause("Failed to thaw", e))?
                    },
                    {  // Start calls
                        let monitoring_action = quote! {
                            let decision = self.copper_runtime.monitor.process_error(#index, CuTaskState::Start, &error);
                            match decision {
                                Decision::Abort => {
                                    debug!("Start: ABORT decision from monitoring. Task '{}' errored out \
                                during start. Aborting all the other starts.", #mission_mod::TASKS_IDS[#index]);
                                    return Ok(());

                                }
                                Decision::Ignore => {
                                    debug!("Start: IGNORE decision from monitoring. Task '{}' errored out \
                                during start. The runtime will continue.", #mission_mod::TASKS_IDS[#index]);
                                }
                                Decision::Shutdown => {
                                    debug!("Start: SHUTDOWN decision from monitoring. Task '{}' errored out \
                                during start. The runtime cannot continue.", #mission_mod::TASKS_IDS[#index]);
                                    return Err(CuError::new_with_cause("Task errored out during start.", error));
                                }
                            }
                        };

                        let call_sim_callback = if sim_mode {
                            quote! {
                                // Ask the sim if this task should be executed or overridden by the sim.
                                let ovr = sim_callback(SimStep::#enum_name(CuTaskCallbackState::Start));

                                let doit = if let SimOverride::Errored(reason) = ovr  {
                                    let error: CuError = reason.into();
                                    #monitoring_action
                                    false
                               }
                               else {
                                    ovr == SimOverride::ExecuteByRuntime
                               };
                            }
                        } else {
                            quote! {
                                let doit = true;  // in normal mode always execute the steps in the runtime.
                            }
                        };


                        quote! {
                            #call_sim_callback
                            if doit {
                                let task = &mut self.copper_runtime.tasks.#task_index;
                                if let Err(error) = task.start(&self.copper_runtime.clock) {
                                    #monitoring_action
                                }
                            }
                        }
                    },
                    {  // Stop calls
                        let monitoring_action = quote! {
                                    let decision = self.copper_runtime.monitor.process_error(#index, CuTaskState::Stop, &error);
                                    match decision {
                                        Decision::Abort => {
                                            debug!("Stop: ABORT decision from monitoring. Task '{}' errored out \
                                    during stop. Aborting all the other starts.", #mission_mod::TASKS_IDS[#index]);
                                            return Ok(());

                                        }
                                        Decision::Ignore => {
                                            debug!("Stop: IGNORE decision from monitoring. Task '{}' errored out \
                                    during stop. The runtime will continue.", #mission_mod::TASKS_IDS[#index]);
                                        }
                                        Decision::Shutdown => {
                                            debug!("Stop: SHUTDOWN decision from monitoring. Task '{}' errored out \
                                    during stop. The runtime cannot continue.", #mission_mod::TASKS_IDS[#index]);
                                            return Err(CuError::new_with_cause("Task errored out during stop.", error));
                                        }
                                    }
                            };
                        let call_sim_callback = if sim_mode {
                            quote! {
                                // Ask the sim if this task should be executed or overridden by the sim.
                                let ovr = sim_callback(SimStep::#enum_name(CuTaskCallbackState::Stop));

                                let doit = if let SimOverride::Errored(reason) = ovr  {
                                    let error: CuError = reason.into();
                                    #monitoring_action
                                    false
                               }
                               else {
                                    ovr == SimOverride::ExecuteByRuntime
                               };
                            }
                        } else {
                            quote! {
                                let doit = true;  // in normal mode always execute the steps in the runtime.
                            }
                        };
                        quote! {
                            #call_sim_callback
                            if doit {
                                let task = &mut self.copper_runtime.tasks.#task_index;
                                if let Err(error) = task.stop(&self.copper_runtime.clock) {
                                    #monitoring_action
                                }
                            }
                        }
                    },
                    {  // Preprocess calls
                        let monitoring_action = quote! {
                            let decision = monitor.process_error(#index, CuTaskState::Preprocess, &error);
                            match decision {
                                Decision::Abort => {
                                    debug!("Preprocess: ABORT decision from monitoring. Task '{}' errored out \
                                during preprocess. Aborting all the other starts.", #mission_mod::TASKS_IDS[#index]);
                                    return Ok(());

                                }
                                Decision::Ignore => {
                                    debug!("Preprocess: IGNORE decision from monitoring. Task '{}' errored out \
                                during preprocess. The runtime will continue.", #mission_mod::TASKS_IDS[#index]);
                                }
                                Decision::Shutdown => {
                                    debug!("Preprocess: SHUTDOWN decision from monitoring. Task '{}' errored out \
                                during preprocess. The runtime cannot continue.", #mission_mod::TASKS_IDS[#index]);
                                    return Err(CuError::new_with_cause("Task errored out during preprocess.", error));
                                }
                            }
                        };
                        let call_sim_callback = if sim_mode {
                            quote! {
                                // Ask the sim if this task should be executed or overridden by the sim.
                                let ovr = sim_callback(SimStep::#enum_name(CuTaskCallbackState::Preprocess));

                                let doit = if let SimOverride::Errored(reason) = ovr  {
                                    let error: CuError = reason.into();
                                    #monitoring_action
                                    false
                                } else {
                                    ovr == SimOverride::ExecuteByRuntime
                                };
                            }
                        } else {
                            quote! {
                                let doit = true;  // in normal mode always execute the steps in the runtime.
                            }
                        };
                        quote! {
                            #call_sim_callback
                            if doit {
                                if let Err(error) = tasks.#task_index.preprocess(clock) {
                                    #monitoring_action
                                }
                            }
                        }
                    },
                    {  // Postprocess calls
                        let monitoring_action = quote! {
                            let decision = monitor.process_error(#index, CuTaskState::Postprocess, &error);
                            match decision {
                                Decision::Abort => {
                                    debug!("Postprocess: ABORT decision from monitoring. Task '{}' errored out \
                                during postprocess. Aborting all the other starts.", #mission_mod::TASKS_IDS[#index]);
                                    return Ok(());

                                }
                                Decision::Ignore => {
                                    debug!("Postprocess: IGNORE decision from monitoring. Task '{}' errored out \
                                during postprocess. The runtime will continue.", #mission_mod::TASKS_IDS[#index]);
                                }
                                Decision::Shutdown => {
                                    debug!("Postprocess: SHUTDOWN decision from monitoring. Task '{}' errored out \
                                during postprocess. The runtime cannot continue.", #mission_mod::TASKS_IDS[#index]);
                                    return Err(CuError::new_with_cause("Task errored out during postprocess.", error));
                                }
                            }
                        };
                        let call_sim_callback = if sim_mode {
                            quote! {
                                // Ask the sim if this task should be executed or overridden by the sim.
                                let ovr = sim_callback(SimStep::#enum_name(CuTaskCallbackState::Postprocess));

                                let doit = if let SimOverride::Errored(reason) = ovr  {
                                    let error: CuError = reason.into();
                                    #monitoring_action
                                    false
                                } else {
                                    ovr == SimOverride::ExecuteByRuntime
                                };
                            }
                        } else {
                            quote! {
                                let doit = true;  // in normal mode always execute the steps in the runtime.
                            }
                        };
                        quote! {
                            #call_sim_callback
                            if doit {
                                if let Err(error) = tasks.#task_index.postprocess(clock) {
                                    #monitoring_action
                                }
                            }
                        }
                    }
                )
            })
        );

        let bridge_start_calls: Vec<proc_macro2::TokenStream> = culist_bridge_specs
            .iter()
            .map(|spec| {
                let bridge_index = int2sliceindex(spec.tuple_index as u32);
                let monitor_index = syn::Index::from(
                    spec.monitor_index
                        .expect("Bridge missing monitor index for start"),
                );
                quote! {
                    {
                        let bridge = &mut self.copper_runtime.bridges.#bridge_index;
                        if let Err(error) = bridge.start(&self.copper_runtime.clock) {
                            let decision = self.copper_runtime.monitor.process_error(#monitor_index, CuTaskState::Start, &error);
                            match decision {
                                Decision::Abort => {
                                    debug!("Start: ABORT decision from monitoring. Task '{}' errored out during start. Aborting all the other starts.", #mission_mod::TASKS_IDS[#monitor_index]);
                                    return Ok(());
                                }
                                Decision::Ignore => {
                                    debug!("Start: IGNORE decision from monitoring. Task '{}' errored out during start. The runtime will continue.", #mission_mod::TASKS_IDS[#monitor_index]);
                                }
                                Decision::Shutdown => {
                                    debug!("Start: SHUTDOWN decision from monitoring. Task '{}' errored out during start. The runtime cannot continue.", #mission_mod::TASKS_IDS[#monitor_index]);
                                    return Err(CuError::new_with_cause("Task errored out during start.", error));
                                }
                            }
                        }
                    }
                }
            })
            .collect();

        let bridge_stop_calls: Vec<proc_macro2::TokenStream> = culist_bridge_specs
            .iter()
            .map(|spec| {
                let bridge_index = int2sliceindex(spec.tuple_index as u32);
                let monitor_index = syn::Index::from(
                    spec.monitor_index
                        .expect("Bridge missing monitor index for stop"),
                );
                quote! {
                    {
                        let bridge = &mut self.copper_runtime.bridges.#bridge_index;
                        if let Err(error) = bridge.stop(&self.copper_runtime.clock) {
                            let decision = self.copper_runtime.monitor.process_error(#monitor_index, CuTaskState::Stop, &error);
                            match decision {
                                Decision::Abort => {
                                    debug!("Stop: ABORT decision from monitoring. Task '{}' errored out during stop. Aborting all the other stops.", #mission_mod::TASKS_IDS[#monitor_index]);
                                    return Ok(());
                                }
                                Decision::Ignore => {
                                    debug!("Stop: IGNORE decision from monitoring. Task '{}' errored out during stop. The runtime will continue.", #mission_mod::TASKS_IDS[#monitor_index]);
                                }
                                Decision::Shutdown => {
                                    debug!("Stop: SHUTDOWN decision from monitoring. Task '{}' errored out during stop. The runtime cannot continue.", #mission_mod::TASKS_IDS[#monitor_index]);
                                    return Err(CuError::new_with_cause("Task errored out during stop.", error));
                                }
                            }
                        }
                    }
                }
            })
            .collect();

        let bridge_preprocess_calls: Vec<proc_macro2::TokenStream> = culist_bridge_specs
            .iter()
            .map(|spec| {
                let bridge_index = int2sliceindex(spec.tuple_index as u32);
                let monitor_index = syn::Index::from(
                    spec.monitor_index
                        .expect("Bridge missing monitor index for preprocess"),
                );
                quote! {
                    {
                        let bridge = &mut bridges.#bridge_index;
                        if let Err(error) = bridge.preprocess(clock) {
                            let decision = monitor.process_error(#monitor_index, CuTaskState::Preprocess, &error);
                            match decision {
                                Decision::Abort => {
                                    debug!("Preprocess: ABORT decision from monitoring. Task '{}' errored out during preprocess. Aborting all the other starts.", #mission_mod::TASKS_IDS[#monitor_index]);
                                    return Ok(());
                                }
                                Decision::Ignore => {
                                    debug!("Preprocess: IGNORE decision from monitoring. Task '{}' errored out during preprocess. The runtime will continue.", #mission_mod::TASKS_IDS[#monitor_index]);
                                }
                                Decision::Shutdown => {
                                    debug!("Preprocess: SHUTDOWN decision from monitoring. Task '{}' errored out during preprocess. The runtime cannot continue.", #mission_mod::TASKS_IDS[#monitor_index]);
                                    return Err(CuError::new_with_cause("Task errored out during preprocess.", error));
                                }
                            }
                        }
                    }
                }
            })
            .collect();

        let bridge_postprocess_calls: Vec<proc_macro2::TokenStream> = culist_bridge_specs
            .iter()
            .map(|spec| {
                let bridge_index = int2sliceindex(spec.tuple_index as u32);
                let monitor_index = syn::Index::from(
                    spec.monitor_index
                        .expect("Bridge missing monitor index for postprocess"),
                );
                quote! {
                    {
                        let bridge = &mut bridges.#bridge_index;
                        if let Err(error) = bridge.postprocess(clock) {
                            let decision = monitor.process_error(#monitor_index, CuTaskState::Postprocess, &error);
                            match decision {
                                Decision::Abort => {
                                    debug!("Postprocess: ABORT decision from monitoring. Task '{}' errored out during postprocess. Aborting all the other starts.", #mission_mod::TASKS_IDS[#monitor_index]);
                                    return Ok(());
                                }
                                Decision::Ignore => {
                                    debug!("Postprocess: IGNORE decision from monitoring. Task '{}' errored out during postprocess. The runtime will continue.", #mission_mod::TASKS_IDS[#monitor_index]);
                                }
                                Decision::Shutdown => {
                                    debug!("Postprocess: SHUTDOWN decision from monitoring. Task '{}' errored out during postprocess. The runtime cannot continue.", #mission_mod::TASKS_IDS[#monitor_index]);
                                    return Err(CuError::new_with_cause("Task errored out during postprocess.", error));
                                }
                            }
                        }
                    }
                }
            })
            .collect();

        let mut start_calls = bridge_start_calls;
        start_calls.extend(task_start_calls);
        let mut stop_calls = task_stop_calls;
        stop_calls.extend(bridge_stop_calls);
        let mut preprocess_calls = bridge_preprocess_calls;
        preprocess_calls.extend(task_preprocess_calls);
        let mut postprocess_calls = task_postprocess_calls;
        postprocess_calls.extend(bridge_postprocess_calls);

        let runtime_plan_code_and_logging: Vec<(
            proc_macro2::TokenStream,
            proc_macro2::TokenStream,
        )> = culist_plan
            .steps
            .iter()
            .map(|unit| match unit {
                CuExecutionUnit::Step(step) => {
                    #[cfg(feature = "macro_debug")]
                    eprintln!(
                        "{} -> {} as {:?}. task_id: {} Input={:?}, Output={:?}",
                        step.node.get_id(),
                        step.node.get_type(),
                        step.task_type,
                        step.node_id,
                        step.input_msg_indices_types,
                        step.output_msg_index_type
                    );

                    match &culist_exec_entities[step.node_id as usize].kind {
                        ExecutionEntityKind::Task { task_index } => generate_task_execution_tokens(
                            step,
                            *task_index,
                            &task_specs,
                            sim_mode,
                            &mission_mod,
                        ),
                        ExecutionEntityKind::BridgeRx {
                            bridge_index,
                            channel_index,
                        } => {
                            let spec = &culist_bridge_specs[*bridge_index];
                            generate_bridge_rx_execution_tokens(spec, *channel_index, &mission_mod)
                        }
                        ExecutionEntityKind::BridgeTx {
                            bridge_index,
                            channel_index,
                        } => {
                            let spec = &culist_bridge_specs[*bridge_index];
                            generate_bridge_tx_execution_tokens(
                                step,
                                spec,
                                *channel_index,
                                &mission_mod,
                            )
                        }
                    }
                }
                CuExecutionUnit::Loop(_) => {
                    panic!("Execution loops are not supported in runtime generation");
                }
            })
            .collect();

        let sim_support = if sim_mode {
            Some(gen_sim_support(&culist_plan, &culist_exec_entities))
        } else {
            None
        };

        let (new, run_one_iteration, start_all_tasks, stop_all_tasks, run) = if sim_mode {
            (
                quote! {
                    fn new(clock:RobotClock, unified_logger: Arc<Mutex<L>>, config_override: Option<CuConfig>, sim_callback: &mut impl FnMut(SimStep) -> SimOverride) -> CuResult<Self>
                },
                quote! {
                    fn run_one_iteration(&mut self, sim_callback: &mut impl FnMut(SimStep) -> SimOverride) -> CuResult<()>
                },
                quote! {
                    fn start_all_tasks(&mut self, sim_callback: &mut impl FnMut(SimStep) -> SimOverride) -> CuResult<()>
                },
                quote! {
                    fn stop_all_tasks(&mut self, sim_callback: &mut impl FnMut(SimStep) -> SimOverride) -> CuResult<()>
                },
                quote! {
                    fn run(&mut self, sim_callback: &mut impl FnMut(SimStep) -> SimOverride) -> CuResult<()>
                },
            )
        } else {
            (
                if std {
                    quote! {
                        fn new(clock:RobotClock, unified_logger: Arc<Mutex<L>>, config_override: Option<CuConfig>) -> CuResult<Self>
                    }
                } else {
                    quote! {
                        // no config override is possible in no-std
                        fn new(clock:RobotClock, unified_logger: Arc<Mutex<L>>) -> CuResult<Self>
                    }
                },
                quote! {
                    fn run_one_iteration(&mut self) -> CuResult<()>
                },
                quote! {
                    fn start_all_tasks(&mut self) -> CuResult<()>
                },
                quote! {
                    fn stop_all_tasks(&mut self) -> CuResult<()>
                },
                quote! {
                    fn run(&mut self) -> CuResult<()>
                },
            )
        };

        let sim_callback_arg = if sim_mode {
            Some(quote!(sim_callback))
        } else {
            None
        };

        let app_trait = if sim_mode {
            quote!(CuSimApplication)
        } else {
            quote!(CuApplication)
        };

        let sim_callback_on_new_calls = task_specs.ids.iter().enumerate().map(|(i, id)| {
            let enum_name = config_id_to_enum(id);
            let enum_ident = Ident::new(&enum_name, Span::call_site());
            quote! {
                // the answer is ignored, we have to instantiate the tasks anyway.
                sim_callback(SimStep::#enum_ident(CuTaskCallbackState::New(all_instances_configs[#i].cloned())));
            }
        });

        let sim_callback_on_new = if sim_mode {
            Some(quote! {
                let graph = config.get_graph(Some(#mission)).expect("Could not find the mission #mission");
                let all_instances_configs: Vec<Option<&ComponentConfig>> = graph
                    .get_all_nodes()
                    .iter()
                    .map(|(_, node)| node.get_instance_config())
                    .collect();
                #(#sim_callback_on_new_calls)*
            })
        } else {
            None
        };

        let (runtime_plan_code, preprocess_logging_calls): (Vec<_>, Vec<_>) =
            itertools::multiunzip(runtime_plan_code_and_logging);

        let config_load_stmt = if std {
            quote! {
                let config = if let Some(overridden_config) = config_override {
                    debug!("CuConfig: Overridden programmatically: {}", overridden_config.serialize_ron());
                    overridden_config
                } else if ::std::path::Path::new(config_filename).exists() {
                    debug!("CuConfig: Reading configuration from file: {}", config_filename);
                    cu29::config::read_configuration(config_filename)?
                } else {
                    let original_config = <Self as #app_trait<S, L>>::get_original_config();
                    debug!("CuConfig: Using the original configuration the project was compiled with: {}", &original_config);
                    cu29::config::read_configuration_str(original_config, None)?
                };
            }
        } else {
            quote! {
                // Only the original config is available in no-std
                let original_config = <Self as #app_trait<S, L>>::get_original_config();
                debug!("CuConfig: Using the original configuration the project was compiled with: {}", &original_config);
                let config = cu29::config::read_configuration_str(original_config, None)?;
            }
        };

        let kill_handler = if std {
            Some(quote! {
                ctrlc::set_handler(move || {
                    STOP_FLAG.store(true, Ordering::SeqCst);
                }).expect("Error setting Ctrl-C handler");
            })
        } else {
            None
        };

        let run_loop = if std {
            quote! {
                loop  {
                    let iter_start = self.copper_runtime.clock.now();
                    let result = <Self as #app_trait<S, L>>::run_one_iteration(self, #sim_callback_arg);

                    if let Some(rate) = self.copper_runtime.runtime_config.rate_target_hz {
                        let period: CuDuration = (1_000_000_000u64 / rate).into();
                        let elapsed = self.copper_runtime.clock.now() - iter_start;
                        if elapsed < period {
                            std::thread::sleep(std::time::Duration::from_nanos(period.as_nanos() - elapsed.as_nanos()));
                        }
                    }

                    if STOP_FLAG.load(Ordering::SeqCst) || result.is_err() {
                        break result;
                    }
                }
            }
        } else {
            quote! {
                loop  {
                    let iter_start = self.copper_runtime.clock.now();
                    let result = <Self as #app_trait<S, L>>::run_one_iteration(self, #sim_callback_arg);
                    if let Some(rate) = self.copper_runtime.runtime_config.rate_target_hz {
                        let period: CuDuration = (1_000_000_000u64 / rate).into();
                        let elapsed = self.copper_runtime.clock.now() - iter_start;
                        if elapsed < period {
                            busy_wait_for(period - elapsed);
                        }
                    }

                    if STOP_FLAG.load(Ordering::SeqCst) || result.is_err() {
                        break result;
                    }
                }
            }
        };

        #[cfg(feature = "macro_debug")]
        eprintln!("[build the run methods]");
        let run_methods = quote! {

            #run_one_iteration {

                // Pre-explode the runtime to avoid complexity with partial borrowing in the generated code.
                let runtime = &mut self.copper_runtime;
                let clock = &runtime.clock;
                let monitor = &mut runtime.monitor;
                let tasks = &mut runtime.tasks;
                let bridges = &mut runtime.bridges;
                let cl_manager = &mut runtime.copperlists_manager;
                let kf_manager = &mut runtime.keyframes_manager;

                // Preprocess calls can happen at any time, just packed them up front.
                #(#preprocess_calls)*

                let culist = cl_manager.inner.create().expect("Ran out of space for copper lists"); // FIXME: error handling
                let clid = culist.id;
                kf_manager.reset(clid, clock); // beginning of processing, we empty the serialized frozen states of the tasks.
                culist.change_state(cu29::copperlist::CopperListState::Processing);
                culist.msgs.init_zeroed();
                {
                    let msgs = &mut culist.msgs.0;
                    #(#runtime_plan_code)*
                } // drop(msgs);
                monitor.process_copperlist(&#mission_mod::collect_metadata(&culist))?;

                // here drop the payloads if we don't want them to be logged.
                #(#preprocess_logging_calls)*

                cl_manager.end_of_processing(clid)?;
                kf_manager.end_of_processing(clid)?;

                // Postprocess calls can happen at any time, just packed them up at the end.
                #(#postprocess_calls)*
                Ok(())
            }

            fn restore_keyframe(&mut self, keyframe: &KeyFrame) -> CuResult<()> {
                let runtime = &mut self.copper_runtime;
                let clock = &runtime.clock;
                let tasks = &mut runtime.tasks;
                let config = cu29::bincode::config::standard();
                let reader = cu29::bincode::de::read::SliceReader::new(&keyframe.serialized_tasks);
                let mut decoder = DecoderImpl::new(reader, config, ());
                #(#task_restore_code);*;
                Ok(())
            }

            #start_all_tasks {
                #(#start_calls)*
                self.copper_runtime.monitor.start(&self.copper_runtime.clock)?;
                Ok(())
            }

            #stop_all_tasks {
                #(#stop_calls)*
                self.copper_runtime.monitor.stop(&self.copper_runtime.clock)?;
                Ok(())
            }

            #run {
                static STOP_FLAG: AtomicBool = AtomicBool::new(false);

                #kill_handler

                <Self as #app_trait<S, L>>::start_all_tasks(self, #sim_callback_arg)?;
                let result = #run_loop;

                if result.is_err() {
                    error!("A task errored out: {}", &result);
                }
                <Self as #app_trait<S, L>>::stop_all_tasks(self, #sim_callback_arg)?;
                result
            }
        };

        let tasks_type = if sim_mode {
            quote!(CuSimTasks)
        } else {
            quote!(CuTasks)
        };

        let tasks_instanciator_fn = if sim_mode {
            quote!(tasks_instanciator_sim)
        } else {
            quote!(tasks_instanciator)
        };

        let app_impl_decl = if sim_mode {
            quote!(impl<S: SectionStorage + 'static, L: UnifiedLogWrite<S> + 'static> CuSimApplication<S, L> for #application_name)
        } else {
            quote!(impl<S: SectionStorage + 'static, L: UnifiedLogWrite<S> + 'static> CuApplication<S, L> for #application_name)
        };

        let simstep_type_decl = if sim_mode {
            quote!(
                type Step<'z> = SimStep<'z>;
            )
        } else {
            quote!()
        };

        #[cfg(feature = "std")]
        #[cfg(feature = "macro_debug")]
        eprintln!("[build result]");
        let application_impl = quote! {
            #app_impl_decl {
                #simstep_type_decl

                #new {
                    let config_filename = #config_file;

                    #config_load_stmt

                    // For simple cases we can say the section is just a bunch of Copper Lists.
                    // But we can now have allocations outside of it so we can override it from the config.
                    let mut default_section_size = size_of::<super::#mission_mod::CuList>() * 64;
                    // Check if there is a logging configuration with section_size_mib
                    if let Some(section_size_mib) = config.logging.as_ref().and_then(|l| l.section_size_mib) {
                        // Convert MiB to bytes
                        default_section_size = section_size_mib as usize * 1024usize * 1024usize;
                    }
                    let copperlist_stream = stream_write::<#mission_mod::CuList, S>(
                        unified_logger.clone(),
                        UnifiedLogType::CopperList,
                        default_section_size,
                        // the 2 sizes are not directly related as we encode the CuList but we can
                        // assume the encoded size is close or lower than the non encoded one
                        // This is to be sure we have the size of at least a Culist and some.
                    )?;

                    let keyframes_stream = stream_write::<KeyFrame, S>(
                        unified_logger.clone(),
                        UnifiedLogType::FrozenTasks,
                        1024 * 1024 * 10, // 10 MiB
                    )?;


                    let application = Ok(#application_name {
                        copper_runtime: CuRuntime::<#mission_mod::#tasks_type, #mission_mod::CuBridges, #mission_mod::CuStampedDataSet, #monitor_type, #DEFAULT_CLNB>::new(
                            clock,
                            &config,
                            Some(#mission),
                            #mission_mod::resources_instanciator,
                            #mission_mod::#tasks_instanciator_fn,
                            #mission_mod::monitor_instanciator,
                            #mission_mod::bridges_instanciator,
                            copperlist_stream,
                            keyframes_stream)?, // FIXME: gbin
                    });

                    #sim_callback_on_new

                    application
                }

                fn get_original_config() -> String {
                    #copper_config_content.to_string()
                }

                #run_methods
            }
        };

        let (
            builder_struct,
            builder_new,
            builder_impl,
            builder_sim_callback_method,
            builder_build_sim_callback_arg,
        ) = if sim_mode {
            (
                quote! {
                    #[allow(dead_code)]
                    pub struct #builder_name <'a, F> {
                        clock: Option<RobotClock>,
                        unified_logger: Option<Arc<Mutex<UnifiedLoggerWrite>>>,
                        config_override: Option<CuConfig>,
                        sim_callback: Option<&'a mut F>
                    }
                },
                quote! {
                    #[allow(dead_code)]
                    pub fn new() -> Self {
                        Self {
                            clock: None,
                            unified_logger: None,
                            config_override: None,
                            sim_callback: None,
                        }
                    }
                },
                quote! {
                    impl<'a, F> #builder_name <'a, F>
                    where
                        F: FnMut(SimStep) -> SimOverride,
                },
                Some(quote! {
                    pub fn with_sim_callback(mut self, sim_callback: &'a mut F) -> Self
                    {
                        self.sim_callback = Some(sim_callback);
                        self
                    }
                }),
                Some(quote! {
                    self.sim_callback
                        .ok_or(CuError::from("Sim callback missing from builder"))?,
                }),
            )
        } else {
            (
                quote! {
                    #[allow(dead_code)]
                    pub struct #builder_name {
                        clock: Option<RobotClock>,
                        unified_logger: Option<Arc<Mutex<UnifiedLoggerWrite>>>,
                        config_override: Option<CuConfig>,
                    }
                },
                quote! {
                    #[allow(dead_code)]
                    pub fn new() -> Self {
                        Self {
                            clock: None,
                            unified_logger: None,
                            config_override: None,
                        }
                    }
                },
                quote! {
                    impl #builder_name
                },
                None,
                None,
            )
        };

        // backward compat on std non-parameterized impl.
        let std_application_impl = if sim_mode {
            // sim mode
            Some(quote! {
                        impl #application_name {
                            pub fn start_all_tasks(&mut self, sim_callback: &mut impl FnMut(SimStep) -> SimOverride) -> CuResult<()> {
                                <Self as #app_trait<MmapSectionStorage, UnifiedLoggerWrite>>::start_all_tasks(self, sim_callback)
                            }
                            pub fn run_one_iteration(&mut self, sim_callback: &mut impl FnMut(SimStep) -> SimOverride) -> CuResult<()> {
                                <Self as #app_trait<MmapSectionStorage, UnifiedLoggerWrite>>::run_one_iteration(self, sim_callback)
                            }
                            pub fn run(&mut self, sim_callback: &mut impl FnMut(SimStep) -> SimOverride) -> CuResult<()> {
                                <Self as #app_trait<MmapSectionStorage, UnifiedLoggerWrite>>::run(self, sim_callback)
                            }
                            pub fn stop_all_tasks(&mut self, sim_callback: &mut impl FnMut(SimStep) -> SimOverride) -> CuResult<()> {
                                <Self as #app_trait<MmapSectionStorage, UnifiedLoggerWrite>>::stop_all_tasks(self, sim_callback)
                            }
                        }
            })
        } else if std {
            // std and normal mode, we use the memory mapped starage for those
            Some(quote! {
                        impl #application_name {
                            pub fn start_all_tasks(&mut self) -> CuResult<()> {
                                <Self as #app_trait<MmapSectionStorage, UnifiedLoggerWrite>>::start_all_tasks(self)
                            }
                            pub fn run_one_iteration(&mut self) -> CuResult<()> {
                                <Self as #app_trait<MmapSectionStorage, UnifiedLoggerWrite>>::run_one_iteration(self)
                            }
                            pub fn run(&mut self) -> CuResult<()> {
                                <Self as #app_trait<MmapSectionStorage, UnifiedLoggerWrite>>::run(self)
                            }
                            pub fn stop_all_tasks(&mut self) -> CuResult<()> {
                                <Self as #app_trait<MmapSectionStorage, UnifiedLoggerWrite>>::stop_all_tasks(self)
                            }
                        }
            })
        } else {
            None // if no-std, let the user figure our the correct logger type they need to provide anyway.
        };

        let application_builder = if std {
            Some(quote! {
                #builder_struct

                #builder_impl
                {
                    #builder_new

                    #[allow(dead_code)]
                    pub fn with_clock(mut self, clock: RobotClock) -> Self {
                        self.clock = Some(clock);
                        self
                    }

                    #[allow(dead_code)]
                    pub fn with_unified_logger(mut self, unified_logger: Arc<Mutex<UnifiedLoggerWrite>>) -> Self {
                        self.unified_logger = Some(unified_logger);
                        self
                    }

                    #[allow(dead_code)]
                    pub fn with_context(mut self, copper_ctx: &CopperContext) -> Self {
                        self.clock = Some(copper_ctx.clock.clone());
                        self.unified_logger = Some(copper_ctx.unified_logger.clone());
                        self
                    }

                    #[allow(dead_code)]
                    pub fn with_config(mut self, config_override: CuConfig) -> Self {
                            self.config_override = Some(config_override);
                            self
                    }

                    #builder_sim_callback_method

                    #[allow(dead_code)]
                    pub fn build(self) -> CuResult<#application_name> {
                        #application_name::new(
                            self.clock
                                .ok_or(CuError::from("Clock missing from builder"))?,
                            self.unified_logger
                                .ok_or(CuError::from("Unified logger missing from builder"))?,
                            self.config_override,
                            #builder_build_sim_callback_arg
                        )
                    }
                }
            })
        } else {
            // in no-std the user has to construct that manually anyway so don't make any helper here.
            None
        };

        let sim_imports = if sim_mode {
            Some(quote! {
                use cu29::simulation::SimOverride;
                use cu29::simulation::CuTaskCallbackState;
                use cu29::simulation::CuSimSrcTask;
                use cu29::simulation::CuSimSinkTask;
                use cu29::prelude::app::CuSimApplication;
            })
        } else {
            None
        };

        let sim_tasks = if sim_mode {
            Some(quote! {
                // This is the variation with stubs for the sources and sinks in simulation mode.
                // Not used if the used doesn't generate Sim.
                pub type CuSimTasks = #task_types_tuple_sim;
            })
        } else {
            None
        };

        let sim_inst_body = if task_sim_instances_init_code.is_empty() {
            quote! {
<<<<<<< HEAD
                let _ = threadpool;
=======
                let _ = (resources, _threadpool);
>>>>>>> 2d6e6e54
                Ok(())
            }
        } else {
            quote! { Ok(( #(#task_sim_instances_init_code),*, )) }
        };

        let sim_tasks_instanciator = if sim_mode {
            Some(quote! {
<<<<<<< HEAD
                pub fn tasks_instanciator_sim(all_instances_configs: Vec<Option<&ComponentConfig>>, threadpool: Arc<ThreadPool>) -> CuResult<CuSimTasks> {
=======
                pub fn tasks_instanciator_sim(
                    all_instances_configs: Vec<Option<&ComponentConfig>>,
                    resources: &mut ResourceManager,
                    _threadpool: Arc<ThreadPool>,
                ) -> CuResult<CuSimTasks> {
>>>>>>> 2d6e6e54
                    #sim_inst_body
            }})
        } else {
            None
        };

        let tasks_inst_body_std = if task_instances_init_code.is_empty() {
            quote! {
                let _ = (resources, threadpool);
                Ok(())
            }
        } else {
            quote! { Ok(( #(#task_instances_init_code),*, )) }
        };

        let tasks_inst_body_nostd = if task_instances_init_code.is_empty() {
            quote! {
                let _ = resources;
                Ok(())
            }
        } else {
            quote! { Ok(( #(#task_instances_init_code),*, )) }
        };

        let tasks_instanciator = if std {
            quote! {
                pub fn tasks_instanciator<'c>(
                    all_instances_configs: Vec<Option<&'c ComponentConfig>>,
                    resources: &mut ResourceManager,
                    threadpool: Arc<ThreadPool>,
                ) -> CuResult<CuTasks> {
                    #tasks_inst_body_std
                }
            }
        } else {
            // no thread pool in the no-std impl
            quote! {
                pub fn tasks_instanciator<'c>(
                    all_instances_configs: Vec<Option<&'c ComponentConfig>>,
                    resources: &mut ResourceManager,
                ) -> CuResult<CuTasks> {
                    #tasks_inst_body_nostd
                }
            }
        };

        let imports = if std {
            quote! {
                use cu29::rayon::ThreadPool;
                use cu29::cuasynctask::CuAsyncTask;
                use cu29::curuntime::CopperContext;
                use cu29::resource::ResourceMapping;
                use cu29::resource::{ResourceBindings, ResourceManager};
                use cu29::prelude::UnifiedLoggerWrite;
                use cu29::prelude::memmap::MmapSectionStorage;
                use std::fmt::{Debug, Formatter};
                use std::fmt::Result as FmtResult;
                use std::mem::size_of;
                use std::sync::Arc;
                use std::sync::atomic::{AtomicBool, Ordering};
                use std::sync::Mutex;
            }
        } else {
            quote! {
                use alloc::sync::Arc;
                use alloc::string::String;
                use alloc::string::ToString;
                use core::sync::atomic::{AtomicBool, Ordering};
                use core::fmt::{Debug, Formatter};
                use core::fmt::Result as FmtResult;
                use core::mem::size_of;
                use spin::Mutex;
                use cu29::resource::{ResourceBindings, ResourceManager};
                use cu29::resource::ResourceMapping;
            }
        };

        // Convert the modified struct back into a TokenStream
        let mission_mod_tokens = quote! {
            mod #mission_mod {
                use super::*;  // import the modules the main app did.

                use cu29::bincode::Encode;
                use cu29::bincode::enc::Encoder;
                use cu29::bincode::error::EncodeError;
                use cu29::bincode::Decode;
                use cu29::bincode::de::Decoder;
                use cu29::bincode::de::DecoderImpl;
                use cu29::bincode::error::DecodeError;
                use cu29::clock::RobotClock;
                use cu29::config::CuConfig;
                use cu29::config::ComponentConfig;
                use cu29::curuntime::CuRuntime;
                use cu29::curuntime::KeyFrame;
                use cu29::CuResult;
                use cu29::CuError;
                use cu29::cutask::CuSrcTask;
                use cu29::cutask::CuSinkTask;
                use cu29::cutask::CuTask;
                use cu29::cutask::CuMsg;
                use cu29::cutask::CuMsgMetadata;
                use cu29::copperlist::CopperList;
                use cu29::monitoring::CuMonitor; // Trait import.
                use cu29::monitoring::CuTaskState;
                use cu29::monitoring::Decision;
                use cu29::prelude::app::CuApplication;
                use cu29::prelude::debug;
                use cu29::prelude::stream_write;
                use cu29::prelude::UnifiedLogType;
                use cu29::prelude::UnifiedLogWrite;

                #imports

                #sim_imports

                // Not used if a monitor is present
                #[allow(unused_imports)]
                use cu29::monitoring::NoMonitor;

                // This is the heart of everything.
                // CuTasks is the list of all the tasks types.
                // CuList is a CopperList with the list of all the messages types as msgs.
                pub type CuTasks = #task_types_tuple;
                pub type CuBridges = #bridges_type_tokens;
                #resources_module
                #resources_instanciator_fn
                #task_resource_mappings_tokens

                #sim_tasks
                #sim_support
                #sim_tasks_instanciator

                pub const TASKS_IDS: &'static [&'static str] = &[#( #ids ),*];

                #culist_support
                #tasks_instanciator
                #bridges_instanciator

                pub fn monitor_instanciator(config: &CuConfig) -> #monitor_type {
                    #monitor_type::new(config, #mission_mod::TASKS_IDS).expect("Failed to create the given monitor.")
                }

                // The application for this mission
                pub #application_struct

                #application_impl

                #std_application_impl

                #application_builder
            }

        };
        all_missions_tokens.push(mission_mod_tokens);
    }

    let default_application_tokens = if all_missions.contains_key("default") {
        let default_builder = if std {
            Some(quote! {
                // you can bypass the builder and not use it
                #[allow(unused_imports)]
                use default::#builder_name;
            })
        } else {
            None
        };
        quote! {
            #default_builder

            #[allow(unused_imports)]
            use default::#application_name;
        }
    } else {
        quote!() // do nothing
    };

    let result: proc_macro2::TokenStream = quote! {
        #(#all_missions_tokens)*
        #default_application_tokens
    };

    // Print and format the generated code using rustfmt
    #[cfg(feature = "macro_debug")]
    {
        let formatted_code = rustfmt_generated_code(result.to_string());
        eprintln!("\n     ===    Gen. Runtime ===\n");
        eprintln!("{formatted_code}");
        // if you need colors back: eprintln!("{}", highlight_rust_code(formatted_code)); was disabled for cubuild.
        // or simply use cargo expand
        eprintln!("\n     === === === === === ===\n");
    }
    result.into()
}

fn read_config(config_file: &str) -> CuResult<CuConfig> {
    let filename = config_full_path(config_file);

    read_configuration(filename.as_str())
}

fn config_full_path(config_file: &str) -> String {
    let mut config_full_path = utils::caller_crate_root();
    config_full_path.push(config_file);
    let filename = config_full_path
        .as_os_str()
        .to_str()
        .expect("Could not interpret the config file name");
    filename.to_string()
}

fn extract_tasks_output_types(graph: &CuGraph) -> Vec<Option<Type>> {
    let result = graph
        .get_all_nodes()
        .iter()
        .map(|(_, node)| {
            let id = node.get_id();
            let type_str = graph.get_node_output_msg_type(id.as_str());
            let result = type_str.map(|type_str| {
                let result = parse_str::<Type>(type_str.as_str())
                    .expect("Could not parse output message type.");
                result
            });
            result
        })
        .collect();
    result
}

struct CuTaskSpecSet {
    pub ids: Vec<String>,
    pub cutypes: Vec<CuTaskType>,
    pub background_flags: Vec<bool>,
    pub logging_enabled: Vec<bool>,
    pub type_names: Vec<String>,
    pub task_types: Vec<Type>,
    pub instantiation_types: Vec<Type>,
    pub sim_task_types: Vec<Type>,
    pub run_in_sim_flags: Vec<bool>,
    #[allow(dead_code)]
    pub output_types: Vec<Option<Type>>,
    pub node_id_to_task_index: Vec<Option<usize>>,
}

impl CuTaskSpecSet {
    pub fn from_graph(graph: &CuGraph) -> Self {
        let all_id_nodes: Vec<(NodeId, &Node)> = graph
            .get_all_nodes()
            .into_iter()
            .filter(|(_, node)| node.get_flavor() == Flavor::Task)
            .collect();

        let ids = all_id_nodes
            .iter()
            .map(|(_, node)| node.get_id().to_string())
            .collect();

        let cutypes = all_id_nodes
            .iter()
            .map(|(id, _)| find_task_type_for_id(graph, *id))
            .collect();

        let background_flags: Vec<bool> = all_id_nodes
            .iter()
            .map(|(_, node)| node.is_background())
            .collect();

        let logging_enabled: Vec<bool> = all_id_nodes
            .iter()
            .map(|(_, node)| node.is_logging_enabled())
            .collect();

        let type_names: Vec<String> = all_id_nodes
            .iter()
            .map(|(_, node)| node.get_type().to_string())
            .collect();

        let output_types = extract_tasks_output_types(graph);

        let task_types = type_names
            .iter()
            .zip(background_flags.iter())
            .zip(output_types.iter())
            .map(|((name, &background), output_type)| {
                let name_type = parse_str::<Type>(name).unwrap_or_else(|error| {
                    panic!("Could not transform {name} into a Task Rust type: {error}");
                });
                if background {
                    if let Some(output_type) = output_type {
                        parse_quote!(CuAsyncTask<#name_type, #output_type>)
                    } else {
                        panic!("{name}: If a task is background, it has to have an output");
                    }
                } else {
                    name_type
                }
            })
            .collect();

        let instantiation_types = type_names
            .iter()
            .zip(background_flags.iter())
            .zip(output_types.iter())
            .map(|((name, &background), output_type)| {
                let name_type = parse_str::<Type>(name).unwrap_or_else(|error| {
                    panic!("Could not transform {name} into a Task Rust type: {error}");
                });
                if background {
                    if let Some(output_type) = output_type {
                        parse_quote!(CuAsyncTask::<#name_type, #output_type>)
                    } else {
                        panic!("{name}: If a task is background, it has to have an output");
                    }
                } else {
                    name_type
                }
            })
            .collect();

        let sim_task_types = type_names
            .iter()
            .map(|name| {
                parse_str::<Type>(name).unwrap_or_else(|err| {
                    eprintln!("Could not transform {name} into a Task Rust type.");
                    panic!("{err}")
                })
            })
            .collect();

        let run_in_sim_flags = all_id_nodes
            .iter()
            .map(|(_, node)| node.is_run_in_sim())
            .collect();

        let mut node_id_to_task_index = vec![None; graph.node_count()];
        for (index, (node_id, _)) in all_id_nodes.iter().enumerate() {
            node_id_to_task_index[*node_id as usize] = Some(index);
        }

        Self {
            ids,
            cutypes,
            background_flags,
            logging_enabled,
            type_names,
            task_types,
            instantiation_types,
            sim_task_types,
            run_in_sim_flags,
            output_types,
            node_id_to_task_index,
        }
    }
}

fn extract_msg_types(runtime_plan: &CuExecutionLoop) -> Vec<Type> {
    runtime_plan
        .steps
        .iter()
        .filter_map(|unit| match unit {
            CuExecutionUnit::Step(step) => {
                if let Some((_, output_msg_type)) = &step.output_msg_index_type {
                    Some(
                        parse_str::<Type>(output_msg_type.as_str()).unwrap_or_else(|_| {
                            panic!(
                                "Could not transform {output_msg_type} into a message Rust type."
                            )
                        }),
                    )
                } else {
                    None
                }
            }
            CuExecutionUnit::Loop(_) => todo!("Needs to be implemented"),
        })
        .collect()
}

/// Builds the tuple of the CuList as a tuple off all the messages types.
fn build_culist_tuple(all_msgs_types_in_culist_order: &[Type]) -> TypeTuple {
    if all_msgs_types_in_culist_order.is_empty() {
        parse_quote! { () }
    } else {
        parse_quote! {
            ( #( CuMsg<#all_msgs_types_in_culist_order> ),* )
        }
    }
}

/// This is the bincode encoding part of the CuStampedDataSet
fn build_culist_tuple_encode(all_msgs_types_in_culist_order: &[Type]) -> ItemImpl {
    let indices: Vec<usize> = (0..all_msgs_types_in_culist_order.len()).collect();

    // Generate the `self.#i.encode(encoder)?` for each tuple index, including `()` types
    let encode_fields: Vec<_> = indices
        .iter()
        .map(|i| {
            let idx = syn::Index::from(*i);
            quote! { self.0.#idx.encode(encoder)?; }
        })
        .collect();

    parse_quote! {
        impl Encode for CuStampedDataSet {
            fn encode<E: Encoder>(&self, encoder: &mut E) -> Result<(), EncodeError> {
                #(#encode_fields)*
                Ok(())
            }
        }
    }
}

/// This is the bincode decoding part of the CuStampedDataSet
fn build_culist_tuple_decode(all_msgs_types_in_culist_order: &[Type]) -> ItemImpl {
    let indices: Vec<usize> = (0..all_msgs_types_in_culist_order.len()).collect();

    // Generate the `CuStampedData::<T>::decode(decoder)?` for each tuple index
    let decode_fields: Vec<_> = indices
        .iter()
        .map(|i| {
            let t = &all_msgs_types_in_culist_order[*i];
            quote! { CuMsg::<#t>::decode(decoder)? }
        })
        .collect();

    parse_quote! {
        impl Decode<()> for CuStampedDataSet {
            fn decode<D: Decoder<Context=()>>(decoder: &mut D) -> Result<Self, DecodeError> {
                Ok(CuStampedDataSet ((
                    #(#decode_fields),*
                )))
            }
        }
    }
}

fn build_culist_erasedcumsgs(all_msgs_types_in_culist_order: &[Type]) -> ItemImpl {
    let indices: Vec<usize> = (0..all_msgs_types_in_culist_order.len()).collect();
    let casted_fields: Vec<_> = indices
        .iter()
        .map(|i| {
            let idx = syn::Index::from(*i);
            quote! { &self.0.#idx as &dyn ErasedCuStampedData }
        })
        .collect();
    parse_quote! {
        impl ErasedCuStampedDataSet for CuStampedDataSet {
            fn cumsgs(&self) -> Vec<&dyn ErasedCuStampedData> {
                vec![
                    #(#casted_fields),*
                ]
            }
        }
    }
}

fn build_culist_tuple_debug(all_msgs_types_in_culist_order: &[Type]) -> ItemImpl {
    let indices: Vec<usize> = (0..all_msgs_types_in_culist_order.len()).collect();

    let debug_fields: Vec<_> = indices
        .iter()
        .map(|i| {
            let idx = syn::Index::from(*i);
            quote! { .field(&self.0.#idx) }
        })
        .collect();

    parse_quote! {
        impl Debug for CuStampedDataSet {
            fn fmt(&self, f: &mut Formatter<'_>) -> FmtResult {
                f.debug_tuple("CuStampedDataSet")
                    #(#debug_fields)*
                    .finish()
            }
        }
    }
}

/// This is the serde serialization part of the CuStampedDataSet
fn build_culist_tuple_serialize(all_msgs_types_in_culist_order: &[Type]) -> ItemImpl {
    let indices: Vec<usize> = (0..all_msgs_types_in_culist_order.len()).collect();
    let tuple_len = all_msgs_types_in_culist_order.len();

    // Generate the serialization for each tuple field
    let serialize_fields: Vec<_> = indices
        .iter()
        .map(|i| {
            let idx = syn::Index::from(*i);
            quote! { &self.0.#idx }
        })
        .collect();

    parse_quote! {
        impl Serialize for CuStampedDataSet {
            fn serialize<S>(&self, serializer: S) -> Result<S::Ok, S::Error>
            where
                S: serde::Serializer,
            {
                use serde::ser::SerializeTuple;
                let mut tuple = serializer.serialize_tuple(#tuple_len)?;
                #(tuple.serialize_element(#serialize_fields)?;)*
                tuple.end()
            }
        }
    }
}

/// This is the default implementation for CuStampedDataSet
fn build_culist_tuple_default(all_msgs_types_in_culist_order: &[Type]) -> ItemImpl {
    // Generate the serialization for each tuple field
    let default_fields: Vec<_> = all_msgs_types_in_culist_order
        .iter()
        .map(|msg_type| quote! { CuStampedData::<#msg_type, CuMsgMetadata>::default() })
        .collect();

    parse_quote! {
        impl Default for CuStampedDataSet {
            fn default() -> CuStampedDataSet
            {
                CuStampedDataSet((
                    #(#default_fields),*
                ))
            }
        }
    }
}

fn collect_bridge_channel_usage(graph: &CuGraph) -> HashMap<BridgeChannelKey, String> {
    let mut usage = HashMap::new();
    for edge_idx in graph.0.edge_indices() {
        let cnx = graph
            .0
            .edge_weight(edge_idx)
            .expect("Edge should exist while collecting bridge usage")
            .clone();
        if let Some(channel) = &cnx.src_channel {
            let key = BridgeChannelKey {
                bridge_id: cnx.src.clone(),
                channel_id: channel.clone(),
                direction: BridgeChannelDirection::Rx,
            };
            usage
                .entry(key)
                .and_modify(|msg| {
                    if msg != &cnx.msg {
                        panic!(
                            "Bridge '{}' channel '{}' is used with incompatible message types: {} vs {}",
                            cnx.src, channel, msg, cnx.msg
                        );
                    }
                })
                .or_insert(cnx.msg.clone());
        }
        if let Some(channel) = &cnx.dst_channel {
            let key = BridgeChannelKey {
                bridge_id: cnx.dst.clone(),
                channel_id: channel.clone(),
                direction: BridgeChannelDirection::Tx,
            };
            usage
                .entry(key)
                .and_modify(|msg| {
                    if msg != &cnx.msg {
                        panic!(
                            "Bridge '{}' channel '{}' is used with incompatible message types: {} vs {}",
                            cnx.dst, channel, msg, cnx.msg
                        );
                    }
                })
                .or_insert(cnx.msg.clone());
        }
    }
    usage
}

fn build_bridge_specs(
    config: &CuConfig,
    graph: &CuGraph,
    channel_usage: &HashMap<BridgeChannelKey, String>,
) -> Vec<BridgeSpec> {
    let mut specs = Vec::new();
    for (bridge_index, bridge_cfg) in config.bridges.iter().enumerate() {
        if graph.get_node_id_by_name(bridge_cfg.id.as_str()).is_none() {
            continue;
        }

        let type_path = parse_str::<Type>(bridge_cfg.type_.as_str()).unwrap_or_else(|err| {
            panic!(
                "Could not parse bridge type '{}' for '{}': {err}",
                bridge_cfg.type_, bridge_cfg.id
            )
        });

        let mut rx_channels = Vec::new();
        let mut tx_channels = Vec::new();

        for (channel_index, channel) in bridge_cfg.channels.iter().enumerate() {
            match channel {
                BridgeChannelConfigRepresentation::Rx { id, .. } => {
                    let key = BridgeChannelKey {
                        bridge_id: bridge_cfg.id.clone(),
                        channel_id: id.clone(),
                        direction: BridgeChannelDirection::Rx,
                    };
                    if let Some(msg_type) = channel_usage.get(&key) {
                        let msg_type = parse_str::<Type>(msg_type).unwrap_or_else(|err| {
                            panic!(
                                "Could not parse message type '{msg_type}' for bridge '{}' channel '{}': {err}",
                                bridge_cfg.id, id
                            )
                        });
                        let const_ident =
                            Ident::new(&config_id_to_bridge_const(id.as_str()), Span::call_site());
                        rx_channels.push(BridgeChannelSpec {
                            id: id.clone(),
                            const_ident,
                            msg_type,
                            config_index: channel_index,
                            plan_node_id: None,
                            culist_index: None,
                            monitor_index: None,
                        });
                    }
                }
                BridgeChannelConfigRepresentation::Tx { id, .. } => {
                    let key = BridgeChannelKey {
                        bridge_id: bridge_cfg.id.clone(),
                        channel_id: id.clone(),
                        direction: BridgeChannelDirection::Tx,
                    };
                    if let Some(msg_type) = channel_usage.get(&key) {
                        let msg_type = parse_str::<Type>(msg_type).unwrap_or_else(|err| {
                            panic!(
                                "Could not parse message type '{msg_type}' for bridge '{}' channel '{}': {err}",
                                bridge_cfg.id, id
                            )
                        });
                        let const_ident =
                            Ident::new(&config_id_to_bridge_const(id.as_str()), Span::call_site());
                        tx_channels.push(BridgeChannelSpec {
                            id: id.clone(),
                            const_ident,
                            msg_type,
                            config_index: channel_index,
                            plan_node_id: None,
                            culist_index: None,
                            monitor_index: None,
                        });
                    }
                }
            }
        }

        if rx_channels.is_empty() && tx_channels.is_empty() {
            continue;
        }

        specs.push(BridgeSpec {
            id: bridge_cfg.id.clone(),
            type_path,
            config_index: bridge_index,
            tuple_index: 0,
            monitor_index: None,
            rx_channels,
            tx_channels,
        });
    }

    for (tuple_index, spec) in specs.iter_mut().enumerate() {
        spec.tuple_index = tuple_index;
    }

    specs
}

fn collect_task_member_names(graph: &CuGraph) -> Vec<(NodeId, String)> {
    graph
        .get_all_nodes()
        .iter()
        .filter(|(_, node)| node.get_flavor() == Flavor::Task)
        .map(|(node_id, node)| (*node_id, config_id_to_struct_member(node.get_id().as_str())))
        .collect()
}

#[derive(Clone)]
struct ResourceKeySpec {
    path: String,
    bundle_id: String,
    enum_ident: Ident,
    const_ident: Ident,
    binding_name: String,
    task_index: usize,
}

fn parse_resource_path(path: &str) -> CuResult<(String, String)> {
    let (bundle_id, name) = path.split_once('.').ok_or_else(|| {
        CuError::from(format!(
            "Resource '{path}' is missing a bundle prefix (expected bundle.resource)"
        ))
    })?;

    if bundle_id.is_empty() || name.is_empty() {
        return Err(CuError::from(format!(
            "Resource '{path}' must use the 'bundle.resource' format"
        )));
    }

    Ok((bundle_id.to_string(), name.to_string()))
}

fn collect_resource_specs(
    graph: &CuGraph,
    task_specs: &CuTaskSpecSet,
) -> CuResult<Vec<ResourceKeySpec>> {
    let mut seen_paths = BTreeSet::new();
    let mut specs = Vec::new();

    for (node_id, node) in graph.get_all_nodes() {
        if let Some(resources) = node.get_resources() {
            let task_index =
                task_specs.node_id_to_task_index[node_id as usize].ok_or_else(|| {
                    CuError::from(format!(
                        "Resource mapping attached to non-task node '{}'",
                        node.get_id()
                    ))
                })?;

            for (binding_name, path) in resources {
                if !seen_paths.insert(path.clone()) {
                    return Err(CuError::from(format!(
                        "Resource path '{}' is used multiple times, resource paths must be unique within a mission",
                        path
                    )));
                }

                let (bundle_id, name) = parse_resource_path(path)?;
                let enum_ident = Ident::new(&config_id_to_enum(path), Span::call_site());
                let const_ident =
                    Ident::new(&config_id_to_bridge_const(name.as_str()), Span::call_site());
                specs.push(ResourceKeySpec {
                    path: path.clone(),
                    bundle_id,
                    enum_ident,
                    const_ident,
                    binding_name: binding_name.clone(),
                    task_index,
                });
            }
        }
    }

    Ok(specs)
}

fn build_bundle_list<'a>(config: &'a CuConfig, mission: &str) -> Vec<&'a ResourceBundleConfig> {
    config
        .resources
        .iter()
        .filter(|bundle| {
            bundle
                .missions
                .as_ref()
                .is_none_or(|missions| missions.iter().any(|m| m == mission))
        })
        .collect()
}

fn build_resources_module(
    mission: &str,
    config: &CuConfig,
    resource_specs: &[ResourceKeySpec],
) -> CuResult<(proc_macro2::TokenStream, proc_macro2::TokenStream)> {
    let bundle_specs = build_bundle_list(config, mission);

    for spec in resource_specs {
        if !bundle_specs
            .iter()
            .any(|bundle| bundle.id == spec.bundle_id)
        {
            return Err(CuError::from(format!(
                "Resource '{}' references unknown bundle '{}' for mission '{}'",
                spec.path, spec.bundle_id, mission
            )));
        }
    }

    let mut resources_by_bundle: BTreeMap<String, Vec<&ResourceKeySpec>> = BTreeMap::new();
    for spec in resource_specs {
        resources_by_bundle
            .entry(spec.bundle_id.clone())
            .or_default()
            .push(spec);
    }

    let res_id_variants = resource_specs.iter().map(|spec| {
        let ident = &spec.enum_ident;
        quote! { #ident }
    });
    let num_resources = resource_specs.len();
    let res_id_def = if num_resources == 0 {
        quote! {
            #[derive(Copy, Clone, Debug, Eq, PartialEq)]
            pub enum ResId {
                __Unused,
            }
        }
    } else {
        quote! {
            #[derive(Copy, Clone, Debug, Eq, PartialEq)]
            #[repr(usize)]
            pub enum ResId {
                #(#res_id_variants,)*
            }
        }
    };

    let bundle_modules = resources_by_bundle.iter().map(|(bundle_id, specs)| {
        let module_ident = Ident::new(
            &config_id_to_struct_member(bundle_id.as_str()),
            Span::call_site(),
        );
        let consts = specs.iter().map(|spec| {
            let const_ident = &spec.const_ident;
            let enum_ident = &spec.enum_ident;
            quote! {
                pub const #const_ident: super::ResourceKey =
                    super::ResourceKey::new(super::ResId::#enum_ident as usize);
            }
        });

        quote! {
            pub mod #module_ident {
                #![allow(dead_code)]
                #(#consts)*
            }
        }
    });

    let all_decl_entries = resource_specs.iter().map(|spec| {
        let module_ident = Ident::new(
            &config_id_to_struct_member(spec.bundle_id.as_str()),
            Span::call_site(),
        );
        let const_ident = &spec.const_ident;
        let path = LitStr::new(&spec.path, Span::call_site());
        quote! { ResourceDecl::new(#module_ident::#const_ident, #path) }
    });

    let bundle_arrays = bundle_specs.iter().map(|bundle| {
        let array_ident = Ident::new(
            &config_id_to_bridge_const(bundle.id.as_str()),
            Span::call_site(),
        );
        let module_ident = Ident::new(
            &config_id_to_struct_member(bundle.id.as_str()),
            Span::call_site(),
        );
        let bundle_resources = resources_by_bundle
            .get(&bundle.id)
            .cloned()
            .unwrap_or_default();
        let entries = bundle_resources.iter().map(|spec| {
            let const_ident = &spec.const_ident;
            let path = LitStr::new(&spec.path, Span::call_site());
            quote! { ResourceDecl::new(#module_ident::#const_ident, #path) }
        });
        quote! {
            pub const #array_ident: &[ResourceDecl] = &[ #(#entries),* ];
        }
    });

    let provider_entries = bundle_specs.iter().map(|bundle| {
        let array_ident = Ident::new(
            &config_id_to_bridge_const(bundle.id.as_str()),
            Span::call_site(),
        );
        let bundle_id = LitStr::new(bundle.id.as_str(), Span::call_site());
        let provider = LitStr::new(bundle.provider.as_str(), Span::call_site());
        quote! { ResourceProvider::new(#bundle_id, #provider, #array_ident) }
    });

    let resources_module = quote! {
        pub mod resources {
            #![allow(dead_code)]
            use cu29::resource::{ResourceDecl, ResourceKey, ResourceProvider};

            #res_id_def

            pub const NUM_RESOURCES: usize = #num_resources;

            #(#bundle_modules)*

            pub const RESOURCES: &[ResourceDecl] = &[ #(#all_decl_entries),* ];
            #(#bundle_arrays)*
            pub const PROVIDERS: &[ResourceProvider] = &[ #(#provider_entries),* ];
        }
    };

    let bundle_inits = bundle_specs.iter().map(|bundle| {
        let bundle_id = LitStr::new(bundle.id.as_str(), Span::call_site());
        let array_ident = Ident::new(
            &config_id_to_bridge_const(bundle.id.as_str()),
            Span::call_site(),
        );
        let provider_path: syn::Path = syn::parse_str(bundle.provider.as_str()).map_err(|err| {
            CuError::from(format!(
                "Failed to parse provider path '{}' for bundle '{}': {err}",
                bundle.provider, bundle.id
            ))
        })?;

        Ok(quote! {
            let bundle_cfg = config
                .resources
                .iter()
                .find(|b| b.id == #bundle_id)
                .unwrap_or_else(|| panic!("Resource bundle '{}' missing from configuration", #bundle_id));
            <#provider_path as cu29::resource::ResourceBundle>::build(
                #bundle_id,
                bundle_cfg.config.as_ref(),
                resources::#array_ident,
                &mut manager,
            )?;
        })
    }).collect::<CuResult<Vec<_>>>()?;

    let resources_instanciator = quote! {
        pub fn resources_instanciator(config: &CuConfig) -> CuResult<cu29::resource::ResourceManager> {
            let mut manager = cu29::resource::ResourceManager::new(resources::NUM_RESOURCES);
            #(#bundle_inits)*
            Ok(manager)
        }
    };

    Ok((resources_module, resources_instanciator))
}

fn build_task_resource_mappings(
    resource_specs: &[ResourceKeySpec],
    task_specs: &CuTaskSpecSet,
) -> CuResult<proc_macro2::TokenStream> {
    let mut per_task: Vec<Vec<(&str, Ident, Ident)>> = vec![Vec::new(); task_specs.ids.len()];

    for spec in resource_specs {
        let module_ident = Ident::new(
            &config_id_to_struct_member(spec.bundle_id.as_str()),
            Span::call_site(),
        );
        per_task
            .get_mut(spec.task_index)
            .ok_or_else(|| {
                CuError::from(format!(
                    "Resource '{}' mapped to invalid task index {}",
                    spec.path, spec.task_index
                ))
            })?
            .push((
                spec.binding_name.as_str(),
                module_ident,
                spec.const_ident.clone(),
            ));
    }

    let mut mapping_entries = Vec::new();
    let mut mapping_consts = Vec::new();
    let mut mapping_refs = Vec::new();

    for (idx, entries) in per_task.iter().enumerate() {
        if entries.is_empty() {
            mapping_refs.push(quote! { None });
            continue;
        }
        let entries_ident = format_ident!("TASK{}_RES_ENTRIES", idx);
        let map_ident = format_ident!("TASK{}_RES_MAPPING", idx);
        let entry_tokens = entries.iter().map(|(name, module_ident, const_ident)| {
            let name_lit = LitStr::new(name, Span::call_site());
            quote! { (#name_lit, resources::#module_ident::#const_ident) }
        });
        mapping_entries.push(quote! {
            const #entries_ident: &[(&str, cu29::resource::ResourceKey)] = &[ #(#entry_tokens),* ];
        });
        mapping_consts.push(quote! {
            const #map_ident: cu29::resource::ResourceMapping = cu29::resource::ResourceMapping::new(#entries_ident);
        });
        mapping_refs.push(quote! { Some(&#map_ident) });
    }

    let mappings_array = quote! {
        pub const TASK_RESOURCE_MAPPINGS: &[Option<&cu29::resource::ResourceMapping>] =
            &[ #(#mapping_refs),* ];
    };

    Ok(quote! {
        #(#mapping_entries)*
        #(#mapping_consts)*
        #mappings_array
    })
}

fn build_execution_plan(
    graph: &CuGraph,
    task_specs: &CuTaskSpecSet,
    bridge_specs: &mut [BridgeSpec],
) -> CuResult<(
    CuExecutionLoop,
    Vec<ExecutionEntity>,
    HashMap<NodeId, NodeId>,
)> {
    let mut plan_graph = CuGraph::default();
    let mut exec_entities = Vec::new();
    let mut original_to_plan = HashMap::new();
    let mut plan_to_original = HashMap::new();
    let mut name_to_original = HashMap::new();
    let mut channel_nodes = HashMap::new();

    for (node_id, node) in graph.get_all_nodes() {
        name_to_original.insert(node.get_id(), node_id);
        if node.get_flavor() != Flavor::Task {
            continue;
        }
        let plan_node_id = plan_graph.add_node(node.clone())?;
        let task_index = task_specs.node_id_to_task_index[node_id as usize]
            .expect("Task missing from specifications");
        plan_to_original.insert(plan_node_id, node_id);
        original_to_plan.insert(node_id, plan_node_id);
        if plan_node_id as usize != exec_entities.len() {
            panic!("Unexpected node ordering while mirroring tasks in plan graph");
        }
        exec_entities.push(ExecutionEntity {
            kind: ExecutionEntityKind::Task { task_index },
        });
    }

    for (bridge_index, spec) in bridge_specs.iter_mut().enumerate() {
        for (channel_index, channel_spec) in spec.rx_channels.iter_mut().enumerate() {
            let mut node = Node::new(
                format!("{}::rx::{}", spec.id, channel_spec.id).as_str(),
                "__CuBridgeRxChannel",
            );
            node.set_flavor(Flavor::Bridge);
            let plan_node_id = plan_graph.add_node(node)?;
            if plan_node_id as usize != exec_entities.len() {
                panic!("Unexpected node ordering while inserting bridge rx channel");
            }
            channel_spec.plan_node_id = Some(plan_node_id);
            exec_entities.push(ExecutionEntity {
                kind: ExecutionEntityKind::BridgeRx {
                    bridge_index,
                    channel_index,
                },
            });
            channel_nodes.insert(
                BridgeChannelKey {
                    bridge_id: spec.id.clone(),
                    channel_id: channel_spec.id.clone(),
                    direction: BridgeChannelDirection::Rx,
                },
                plan_node_id,
            );
        }

        for (channel_index, channel_spec) in spec.tx_channels.iter_mut().enumerate() {
            let mut node = Node::new(
                format!("{}::tx::{}", spec.id, channel_spec.id).as_str(),
                "__CuBridgeTxChannel",
            );
            node.set_flavor(Flavor::Bridge);
            let plan_node_id = plan_graph.add_node(node)?;
            if plan_node_id as usize != exec_entities.len() {
                panic!("Unexpected node ordering while inserting bridge tx channel");
            }
            channel_spec.plan_node_id = Some(plan_node_id);
            exec_entities.push(ExecutionEntity {
                kind: ExecutionEntityKind::BridgeTx {
                    bridge_index,
                    channel_index,
                },
            });
            channel_nodes.insert(
                BridgeChannelKey {
                    bridge_id: spec.id.clone(),
                    channel_id: channel_spec.id.clone(),
                    direction: BridgeChannelDirection::Tx,
                },
                plan_node_id,
            );
        }
    }

    for edge_idx in graph.0.edge_indices() {
        let cnx = graph
            .0
            .edge_weight(edge_idx)
            .expect("Edge should exist while building plan")
            .clone();

        let src_plan = if let Some(channel) = &cnx.src_channel {
            let key = BridgeChannelKey {
                bridge_id: cnx.src.clone(),
                channel_id: channel.clone(),
                direction: BridgeChannelDirection::Rx,
            };
            *channel_nodes
                .get(&key)
                .unwrap_or_else(|| panic!("Bridge source {:?} missing from plan graph", key))
        } else {
            let node_id = name_to_original
                .get(&cnx.src)
                .copied()
                .unwrap_or_else(|| panic!("Unknown source node '{}'", cnx.src));
            *original_to_plan
                .get(&node_id)
                .unwrap_or_else(|| panic!("Source node '{}' missing from plan", cnx.src))
        };

        let dst_plan = if let Some(channel) = &cnx.dst_channel {
            let key = BridgeChannelKey {
                bridge_id: cnx.dst.clone(),
                channel_id: channel.clone(),
                direction: BridgeChannelDirection::Tx,
            };
            *channel_nodes
                .get(&key)
                .unwrap_or_else(|| panic!("Bridge destination {:?} missing from plan graph", key))
        } else {
            let node_id = name_to_original
                .get(&cnx.dst)
                .copied()
                .unwrap_or_else(|| panic!("Unknown destination node '{}'", cnx.dst));
            *original_to_plan
                .get(&node_id)
                .unwrap_or_else(|| panic!("Destination node '{}' missing from plan", cnx.dst))
        };

        plan_graph
            .connect_ext(
                src_plan,
                dst_plan,
                &cnx.msg,
                cnx.missions.clone(),
                None,
                None,
            )
            .map_err(|e| CuError::from(e.to_string()))?;
    }

    let runtime_plan = compute_runtime_plan(&plan_graph)?;
    Ok((runtime_plan, exec_entities, plan_to_original))
}

fn collect_culist_metadata(
    runtime_plan: &CuExecutionLoop,
    exec_entities: &[ExecutionEntity],
    bridge_specs: &mut [BridgeSpec],
    plan_to_original: &HashMap<NodeId, NodeId>,
) -> (Vec<usize>, HashMap<NodeId, usize>) {
    let mut culist_order = Vec::new();
    let mut node_output_positions = HashMap::new();

    for unit in &runtime_plan.steps {
        if let CuExecutionUnit::Step(step) = unit {
            if let Some((output_idx, _)) = &step.output_msg_index_type {
                culist_order.push(*output_idx as usize);
                match &exec_entities[step.node_id as usize].kind {
                    ExecutionEntityKind::Task { .. } => {
                        if let Some(original_node_id) = plan_to_original.get(&step.node_id) {
                            node_output_positions.insert(*original_node_id, *output_idx as usize);
                        }
                    }
                    ExecutionEntityKind::BridgeRx {
                        bridge_index,
                        channel_index,
                    } => {
                        bridge_specs[*bridge_index].rx_channels[*channel_index].culist_index =
                            Some(*output_idx as usize);
                    }
                    ExecutionEntityKind::BridgeTx { .. } => {}
                }
            }
        }
    }

    (culist_order, node_output_positions)
}

#[allow(dead_code)]
fn build_monitored_ids(task_ids: &[String], bridge_specs: &mut [BridgeSpec]) -> Vec<String> {
    let mut names = task_ids.to_vec();
    for spec in bridge_specs.iter_mut() {
        spec.monitor_index = Some(names.len());
        names.push(format!("bridge::{}", spec.id));
        for channel in spec.rx_channels.iter_mut() {
            channel.monitor_index = Some(names.len());
            names.push(format!("bridge::{}::rx::{}", spec.id, channel.id));
        }
        for channel in spec.tx_channels.iter_mut() {
            channel.monitor_index = Some(names.len());
            names.push(format!("bridge::{}::tx::{}", spec.id, channel.id));
        }
    }
    names
}

fn generate_task_execution_tokens(
    step: &CuExecutionStep,
    task_index: usize,
    task_specs: &CuTaskSpecSet,
    sim_mode: bool,
    mission_mod: &Ident,
) -> (proc_macro2::TokenStream, proc_macro2::TokenStream) {
    let node_index = int2sliceindex(task_index as u32);
    let task_instance = quote! { tasks.#node_index };
    let comment_str = format!(
        "DEBUG ->> {} ({:?}) Id:{} I:{:?} O:{:?}",
        step.node.get_id(),
        step.task_type,
        step.node_id,
        step.input_msg_indices_types,
        step.output_msg_index_type
    );
    let comment_tokens = quote! {{
        let _ = stringify!(#comment_str);
    }};
    let tid = task_index;
    let task_enum_name = config_id_to_enum(&task_specs.ids[tid]);
    let enum_name = Ident::new(&task_enum_name, Span::call_site());

    match step.task_type {
        CuTaskType::Source => {
            if let Some((output_index, _)) = &step.output_msg_index_type {
                let output_culist_index = int2sliceindex(*output_index);

                let monitoring_action = quote! {
                    debug!("Task {}: Error during process: {}", #mission_mod::TASKS_IDS[#tid], &error);
                    let decision = monitor.process_error(#tid, CuTaskState::Process, &error);
                    match decision {
                        Decision::Abort => {
                            debug!("Process: ABORT decision from monitoring. Task '{}' errored out \
                                    during process. Skipping the processing of CL {}.", #mission_mod::TASKS_IDS[#tid], clid);
                            monitor.process_copperlist(&#mission_mod::collect_metadata(&culist))?;
                            cl_manager.end_of_processing(clid)?;
                            return Ok(());
                        }
                        Decision::Ignore => {
                            debug!("Process: IGNORE decision from monitoring. Task '{}' errored out \
                                    during process. The runtime will continue with a forced empty message.", #mission_mod::TASKS_IDS[#tid]);
                            let cumsg_output = &mut msgs.#output_culist_index;
                            cumsg_output.clear_payload();
                        }
                        Decision::Shutdown => {
                            debug!("Process: SHUTDOWN decision from monitoring. Task '{}' errored out \
                                    during process. The runtime cannot continue.", #mission_mod::TASKS_IDS[#tid]);
                            return Err(CuError::new_with_cause("Task errored out during process.", error));
                        }
                    }
                };

                let call_sim_callback = if sim_mode {
                    quote! {
                        let doit = {
                            let cumsg_output = &mut msgs.#output_culist_index;
                            let state = CuTaskCallbackState::Process((), cumsg_output);
                            let ovr = sim_callback(SimStep::#enum_name(state));

                            if let SimOverride::Errored(reason) = ovr  {
                                let error: CuError = reason.into();
                                #monitoring_action
                                false
                            } else {
                                ovr == SimOverride::ExecuteByRuntime
                            }
                        };
                    }
                } else {
                    quote! { let doit = true; }
                };

                let logging_tokens = if !task_specs.logging_enabled[tid] {
                    let output_culist_index = int2sliceindex(*output_index);
                    quote! {
                        let mut cumsg_output = &mut culist.msgs.0.#output_culist_index;
                        cumsg_output.clear_payload();
                    }
                } else {
                    quote!()
                };

                (
                    quote! {
                        {
                            #comment_tokens
                            kf_manager.freeze_task(clid, &#task_instance)?;
                            #call_sim_callback
                            let cumsg_output = &mut msgs.#output_culist_index;
                            cumsg_output.metadata.process_time.start = clock.now().into();
                            let maybe_error = if doit { #task_instance.process(clock, cumsg_output) } else { Ok(()) };
                            cumsg_output.metadata.process_time.end = clock.now().into();
                            if let Err(error) = maybe_error {
                                #monitoring_action
                            }
                        }
                    },
                    logging_tokens,
                )
            } else {
                panic!("Source task should have an output message index.");
            }
        }
        CuTaskType::Sink => {
            if let Some((output_index, _)) = &step.output_msg_index_type {
                let output_culist_index = int2sliceindex(*output_index);
                let indices = step
                    .input_msg_indices_types
                    .iter()
                    .map(|(index, _)| int2sliceindex(*index));

                let monitoring_action = quote! {
                    debug!("Task {}: Error during process: {}", #mission_mod::TASKS_IDS[#tid], &error);
                    let decision = monitor.process_error(#tid, CuTaskState::Process, &error);
                    match decision {
                        Decision::Abort => {
                            debug!("Process: ABORT decision from monitoring. Task '{}' errored out \
                                    during process. Skipping the processing of CL {}.", #mission_mod::TASKS_IDS[#tid], clid);
                            monitor.process_copperlist(&#mission_mod::collect_metadata(&culist))?;
                            cl_manager.end_of_processing(clid)?;
                            return Ok(());
                        }
                        Decision::Ignore => {
                            debug!("Process: IGNORE decision from monitoring. Task '{}' errored out \
                                    during process. The runtime will continue with a forced empty message.", #mission_mod::TASKS_IDS[#tid]);
                            let cumsg_output = &mut msgs.#output_culist_index;
                            cumsg_output.clear_payload();
                        }
                        Decision::Shutdown => {
                            debug!("Process: SHUTDOWN decision from monitoring. Task '{}' errored out \
                                    during process. The runtime cannot continue.", #mission_mod::TASKS_IDS[#tid]);
                            return Err(CuError::new_with_cause("Task errored out during process.", error));
                        }
                    }
                };

                let inputs_type = if indices.len() == 1 {
                    quote! { #(msgs.#indices)* }
                } else {
                    quote! { (#(&msgs.#indices),*) }
                };

                let call_sim_callback = if sim_mode {
                    quote! {
                        let doit = {
                            let cumsg_input = &#inputs_type;
                            let cumsg_output = &mut msgs.#output_culist_index;
                            let state = CuTaskCallbackState::Process(cumsg_input, cumsg_output);
                            let ovr = sim_callback(SimStep::#enum_name(state));

                            if let SimOverride::Errored(reason) = ovr  {
                                let error: CuError = reason.into();
                                #monitoring_action
                                false
                            } else {
                                ovr == SimOverride::ExecuteByRuntime
                            }
                        };
                    }
                } else {
                    quote! { let doit = true; }
                };

                (
                    quote! {
                        {
                            #comment_tokens
                            kf_manager.freeze_task(clid, &#task_instance)?;
                            #call_sim_callback
                            let cumsg_input = &#inputs_type;
                            let cumsg_output = &mut msgs.#output_culist_index;
                            cumsg_output.metadata.process_time.start = clock.now().into();
                            let maybe_error = if doit { #task_instance.process(clock, cumsg_input) } else { Ok(()) };
                            cumsg_output.metadata.process_time.end = clock.now().into();
                            if let Err(error) = maybe_error {
                                #monitoring_action
                            }
                        }
                    },
                    quote! {},
                )
            } else {
                panic!("Sink tasks should have a virtual output message index.");
            }
        }
        CuTaskType::Regular => {
            if let Some((output_index, _)) = &step.output_msg_index_type {
                let output_culist_index = int2sliceindex(*output_index);
                let indices = step
                    .input_msg_indices_types
                    .iter()
                    .map(|(index, _)| int2sliceindex(*index));

                let monitoring_action = quote! {
                    debug!("Task {}: Error during process: {}", #mission_mod::TASKS_IDS[#tid], &error);
                    let decision = monitor.process_error(#tid, CuTaskState::Process, &error);
                    match decision {
                        Decision::Abort => {
                            debug!("Process: ABORT decision from monitoring. Task '{}' errored out \
                                    during process. Skipping the processing of CL {}.", #mission_mod::TASKS_IDS[#tid], clid);
                            monitor.process_copperlist(&#mission_mod::collect_metadata(&culist))?;
                            cl_manager.end_of_processing(clid)?;
                            return Ok(());
                        }
                        Decision::Ignore => {
                            debug!("Process: IGNORE decision from monitoring. Task '{}' errored out \
                                    during process. The runtime will continue with a forced empty message.", #mission_mod::TASKS_IDS[#tid]);
                            let cumsg_output = &mut msgs.#output_culist_index;
                            cumsg_output.clear_payload();
                        }
                        Decision::Shutdown => {
                            debug!("Process: SHUTDOWN decision from monitoring. Task '{}' errored out \
                                    during process. The runtime cannot continue.", #mission_mod::TASKS_IDS[#tid]);
                            return Err(CuError::new_with_cause("Task errored out during process.", error));
                        }
                    }
                };

                let inputs_type = if indices.len() == 1 {
                    quote! { #(msgs.#indices)* }
                } else {
                    quote! { (#(&msgs.#indices),*) }
                };

                let call_sim_callback = if sim_mode {
                    quote! {
                        let doit = {
                            let cumsg_input = &#inputs_type;
                            let cumsg_output = &mut msgs.#output_culist_index;
                            let state = CuTaskCallbackState::Process(cumsg_input, cumsg_output);
                            let ovr = sim_callback(SimStep::#enum_name(state));

                            if let SimOverride::Errored(reason) = ovr  {
                                let error: CuError = reason.into();
                                #monitoring_action
                                false
                            }
                            else {
                                ovr == SimOverride::ExecuteByRuntime
                            }
                        };
                    }
                } else {
                    quote! { let doit = true; }
                };

                let logging_tokens = if !task_specs.logging_enabled[tid] {
                    let output_culist_index = int2sliceindex(*output_index);
                    quote! {
                        let mut cumsg_output = &mut culist.msgs.0.#output_culist_index;
                        cumsg_output.clear_payload();
                    }
                } else {
                    quote!()
                };

                (
                    quote! {
                        {
                            #comment_tokens
                            kf_manager.freeze_task(clid, &#task_instance)?;
                            #call_sim_callback
                            let cumsg_input = &#inputs_type;
                            let cumsg_output = &mut msgs.#output_culist_index;
                            cumsg_output.metadata.process_time.start = clock.now().into();
                            let maybe_error = if doit { #task_instance.process(clock, cumsg_input, cumsg_output) } else { Ok(()) };
                            cumsg_output.metadata.process_time.end = clock.now().into();
                            if let Err(error) = maybe_error {
                                #monitoring_action
                            }
                        }
                    },
                    logging_tokens,
                )
            } else {
                panic!("Regular task should have an output message index.");
            }
        }
    }
}

fn generate_bridge_rx_execution_tokens(
    bridge_spec: &BridgeSpec,
    channel_index: usize,
    mission_mod: &Ident,
) -> (proc_macro2::TokenStream, proc_macro2::TokenStream) {
    let bridge_tuple_index = int2sliceindex(bridge_spec.tuple_index as u32);
    let channel = &bridge_spec.rx_channels[channel_index];
    let culist_index = channel
        .culist_index
        .unwrap_or_else(|| panic!("Bridge Rx channel missing output index"));
    let culist_index_ts = int2sliceindex(culist_index as u32);
    let monitor_index = syn::Index::from(
        channel
            .monitor_index
            .expect("Bridge Rx channel missing monitor index"),
    );
    let bridge_type = &bridge_spec.type_path;
    let const_ident = &channel.const_ident;
    (
        quote! {
            {
                let bridge = &mut bridges.#bridge_tuple_index;
                let cumsg_output = &mut msgs.#culist_index_ts;
                cumsg_output.metadata.process_time.start = clock.now().into();
                let maybe_error = bridge.receive(
                    clock,
                    &<#bridge_type as cu29::cubridge::CuBridge>::Rx::#const_ident,
                    cumsg_output,
                );
                cumsg_output.metadata.process_time.end = clock.now().into();
                if let Err(error) = maybe_error {
                    let decision = monitor.process_error(#monitor_index, CuTaskState::Process, &error);
                    match decision {
                        Decision::Abort => {
                            debug!("Process: ABORT decision from monitoring. Task '{}' errored out during process. Skipping the processing of CL {}.", #mission_mod::TASKS_IDS[#monitor_index], clid);
                            monitor.process_copperlist(&#mission_mod::collect_metadata(&culist))?;
                            cl_manager.end_of_processing(clid)?;
                            return Ok(());
                        }
                        Decision::Ignore => {
                            debug!("Process: IGNORE decision from monitoring. Task '{}' errored out during process. The runtime will continue with a forced empty message.", #mission_mod::TASKS_IDS[#monitor_index]);
                            let cumsg_output = &mut msgs.#culist_index_ts;
                            cumsg_output.clear_payload();
                        }
                        Decision::Shutdown => {
                            debug!("Process: SHUTDOWN decision from monitoring. Task '{}' errored out during process. The runtime cannot continue.", #mission_mod::TASKS_IDS[#monitor_index]);
                            return Err(CuError::new_with_cause("Task errored out during process.", error));
                        }
                    }
                }
            }
        },
        quote! {},
    )
}

fn generate_bridge_tx_execution_tokens(
    step: &CuExecutionStep,
    bridge_spec: &BridgeSpec,
    channel_index: usize,
    mission_mod: &Ident,
) -> (proc_macro2::TokenStream, proc_macro2::TokenStream) {
    let channel = &bridge_spec.tx_channels[channel_index];
    let monitor_index = syn::Index::from(
        channel
            .monitor_index
            .expect("Bridge Tx channel missing monitor index"),
    );
    let input_index = step
        .input_msg_indices_types
        .first()
        .map(|(idx, _)| int2sliceindex(*idx))
        .expect("Bridge Tx channel should have exactly one input");
    let bridge_tuple_index = int2sliceindex(bridge_spec.tuple_index as u32);
    let bridge_type = &bridge_spec.type_path;
    let const_ident = &channel.const_ident;
    (
        quote! {
            {
                let bridge = &mut bridges.#bridge_tuple_index;
                let cumsg_input = &mut msgs.#input_index;
                // Stamp timing so monitors see consistent ranges for bridge Tx as well.
                cumsg_input.metadata.process_time.start = clock.now().into();
                if let Err(error) = bridge.send(
                    clock,
                    &<#bridge_type as cu29::cubridge::CuBridge>::Tx::#const_ident,
                    &*cumsg_input,
                ) {
                    let decision = monitor.process_error(#monitor_index, CuTaskState::Process, &error);
                    match decision {
                        Decision::Abort => {
                            debug!("Process: ABORT decision from monitoring. Task '{}' errored out during process. Skipping the processing of CL {}.", #mission_mod::TASKS_IDS[#monitor_index], clid);
                            monitor.process_copperlist(&#mission_mod::collect_metadata(&culist))?;
                            cl_manager.end_of_processing(clid)?;
                            return Ok(());
                        }
                        Decision::Ignore => {
                            debug!("Process: IGNORE decision from monitoring. Task '{}' errored out during process. The runtime will continue with a forced empty message.", #mission_mod::TASKS_IDS[#monitor_index]);
                        }
                        Decision::Shutdown => {
                            debug!("Process: SHUTDOWN decision from monitoring. Task '{}' errored out during process. The runtime cannot continue.", #mission_mod::TASKS_IDS[#monitor_index]);
                            return Err(CuError::new_with_cause("Task errored out during process.", error));
                        }
                    }
                }
                cumsg_input.metadata.process_time.end = clock.now().into();
            }
        },
        quote! {},
    )
}

#[cfg(test)]
mod tests {
    // See tests/compile_file directory for more information
    #[test]
    fn test_compile_fail() {
        let t = trybuild::TestCases::new();
        t.compile_fail("tests/compile_fail/*/*.rs");
    }
}
#[derive(Clone, Copy, Debug, PartialEq, Eq, Hash)]
enum BridgeChannelDirection {
    Rx,
    Tx,
}

#[derive(Clone, Debug, PartialEq, Eq, Hash)]
struct BridgeChannelKey {
    bridge_id: String,
    channel_id: String,
    direction: BridgeChannelDirection,
}

#[derive(Clone)]
struct BridgeChannelSpec {
    id: String,
    const_ident: Ident,
    #[allow(dead_code)]
    msg_type: Type,
    config_index: usize,
    plan_node_id: Option<NodeId>,
    culist_index: Option<usize>,
    monitor_index: Option<usize>,
}

#[derive(Clone)]
struct BridgeSpec {
    id: String,
    type_path: Type,
    config_index: usize,
    tuple_index: usize,
    monitor_index: Option<usize>,
    rx_channels: Vec<BridgeChannelSpec>,
    tx_channels: Vec<BridgeChannelSpec>,
}

#[derive(Clone)]
struct ExecutionEntity {
    kind: ExecutionEntityKind,
}

#[derive(Clone)]
enum ExecutionEntityKind {
    Task {
        task_index: usize,
    },
    BridgeRx {
        bridge_index: usize,
        channel_index: usize,
    },
    BridgeTx {
        bridge_index: usize,
        channel_index: usize,
    },
}<|MERGE_RESOLUTION|>--- conflicted
+++ resolved
@@ -636,15 +636,13 @@
             }
         };
 
-        let all_sim_tasks_types: Vec<Type> = task_specs
-            .ids
+        let all_sim_tasks_types: Vec<Type> = task_specs.ids
             .iter()
             .zip(&task_specs.cutypes)
             .zip(&task_specs.sim_task_types)
             .zip(&task_specs.background_flags)
             .zip(&task_specs.run_in_sim_flags)
-            .zip(task_specs.output_types.iter())
-            .map(|(((((task_id, task_type), sim_type), background), run_in_sim), output_type)| {
+            .map(|((((task_id, task_type), sim_type), background), run_in_sim)| {
                 match task_type {
                     CuTaskType::Source => {
                         if *background {
@@ -661,16 +659,9 @@
                         }
                     }
                     CuTaskType::Regular => {
-                        if *background {
-                            if let Some(out_ty) = output_type {
-                                parse_quote!(CuAsyncTask<#sim_type, #out_ty>)
-                            } else {
-                                panic!("{task_id}: If a task is background, it has to have an output");
-                            }
-                        } else {
-                            // run_in_sim has no effect for normal tasks, they are always run in sim as is.
-                            sim_type.clone()
-                        }
+                        // TODO: wrap that correctly in a background task if background is true.
+                        // run_in_sim has no effect for normal tasks, they are always run in sim as is.
+                        sim_type.clone()
                     },
                     CuTaskType::Sink => {
                         if *background {
@@ -719,34 +710,17 @@
 
         #[cfg(feature = "macro_debug")]
         eprintln!("[gen instances]");
-<<<<<<< HEAD
-        let task_sim_instances_init_code = all_sim_tasks_types
-            .iter()
-            .zip(&task_specs.background_flags)
-            .enumerate()
-            .map(|(index, (ty, background))| {
-=======
         // FIXME: implement here the threadpool emulation.
         let task_sim_instances_init_code = all_sim_tasks_types
             .iter()
+            .zip(&task_specs.sim_task_types)
+            .zip(&task_specs.background_flags)
             .enumerate()
-            .map(|(index, ty)| {
->>>>>>> 2d6e6e54
+            .map(|(index, ((ty, base_task_type), background))| {
                 let additional_error_info = format!(
                     "Failed to get create instance for {}, instance index {}.",
                     task_specs.type_names[index], index
                 );
-<<<<<<< HEAD
-
-                let call = if *background {
-                    quote! { <#ty>::new(all_instances_configs[#index], threadpool.clone()) }
-                } else {
-                    quote! { <#ty>::new(all_instances_configs[#index]) }
-                };
-
-                quote! {
-                    #call.map_err(|e| e.add_cause(#additional_error_info))?
-=======
                 match task_specs.cutypes[index] {
                     CuTaskType::Source => quote! {
                         {
@@ -757,15 +731,29 @@
                             <#ty>::new_with(all_instances_configs[#index], resources).map_err(|e| e.add_cause(#additional_error_info))?
                         }
                     },
-                    CuTaskType::Regular => quote! {
-                        {
-                            let resources = <<#ty as CuTask>::Resources<'_> as ResourceBindings>::from_bindings(
-                                resources,
-                                TASK_RESOURCE_MAPPINGS[#index],
-                            ).map_err(|e| e.add_cause(#additional_error_info))?;
-                            <#ty>::new_with(all_instances_configs[#index], resources).map_err(|e| e.add_cause(#additional_error_info))?
-                        }
-                    },
+                    CuTaskType::Regular => {
+                        if *background {
+                            quote! {
+                                {
+                                    let resources = <<#base_task_type as CuTask>::Resources<'_> as ResourceBindings>::from_bindings(
+                                        resources,
+                                        TASK_RESOURCE_MAPPINGS[#index],
+                                    ).map_err(|e| e.add_cause(#additional_error_info))?;
+                                    <#ty>::new(all_instances_configs[#index], resources, threadpool.clone()).map_err(|e| e.add_cause(#additional_error_info))?
+                                }
+                            }
+                        } else {
+                            quote! {
+                                {
+                                    let resources = <<#ty as CuTask>::Resources<'_> as ResourceBindings>::from_bindings(
+                                        resources,
+                                        TASK_RESOURCE_MAPPINGS[#index],
+                                    ).map_err(|e| e.add_cause(#additional_error_info))?;
+                                    <#ty>::new_with(all_instances_configs[#index], resources).map_err(|e| e.add_cause(#additional_error_info))?
+                                }
+                            }
+                        }
+                    }
                     CuTaskType::Sink => quote! {
                         {
                             let resources = <<#ty as CuSinkTask>::Resources<'_> as ResourceBindings>::from_bindings(
@@ -775,7 +763,6 @@
                             <#ty>::new_with(all_instances_configs[#index], resources).map_err(|e| e.add_cause(#additional_error_info))?
                         }
                     },
->>>>>>> 2d6e6e54
                 }
             })
             .collect::<Vec<_>>();
@@ -783,31 +770,14 @@
         let task_instances_init_code = task_specs
             .instantiation_types
             .iter()
-<<<<<<< HEAD
-            .zip(&task_specs.background_flags)
-            .enumerate()
-            .map(|(index, (task_type, background))| {
-=======
             .zip(&task_specs.sim_task_types)
             .zip(&task_specs.background_flags)
             .enumerate()
             .map(|(index, ((task_type, base_task_type), background))| {
->>>>>>> 2d6e6e54
                 let additional_error_info = format!(
                     "Failed to get create instance for {}, instance index {}.",
                     task_specs.type_names[index], index
                 );
-<<<<<<< HEAD
-
-                let call = if *background {
-                    quote! { #task_type::new(all_instances_configs[#index], threadpool.clone()) }
-                } else {
-                    quote! { #task_type::new(all_instances_configs[#index]) }
-                };
-
-                quote! {
-                    #call.map_err(|e| e.add_cause(#additional_error_info))?
-=======
                 match task_specs.cutypes[index] {
                     CuTaskType::Source => quote! {
                         {
@@ -850,7 +820,6 @@
                             #task_type::new_with(all_instances_configs[#index], resources).map_err(|e| e.add_cause(#additional_error_info))?
                         }
                     },
->>>>>>> 2d6e6e54
                 }
             })
             .collect::<Vec<_>>();
@@ -1788,11 +1757,7 @@
 
         let sim_inst_body = if task_sim_instances_init_code.is_empty() {
             quote! {
-<<<<<<< HEAD
-                let _ = threadpool;
-=======
-                let _ = (resources, _threadpool);
->>>>>>> 2d6e6e54
+                let _ = (resources, threadpool);
                 Ok(())
             }
         } else {
@@ -1801,15 +1766,11 @@
 
         let sim_tasks_instanciator = if sim_mode {
             Some(quote! {
-<<<<<<< HEAD
-                pub fn tasks_instanciator_sim(all_instances_configs: Vec<Option<&ComponentConfig>>, threadpool: Arc<ThreadPool>) -> CuResult<CuSimTasks> {
-=======
                 pub fn tasks_instanciator_sim(
                     all_instances_configs: Vec<Option<&ComponentConfig>>,
                     resources: &mut ResourceManager,
-                    _threadpool: Arc<ThreadPool>,
+                    threadpool: Arc<ThreadPool>,
                 ) -> CuResult<CuSimTasks> {
->>>>>>> 2d6e6e54
                     #sim_inst_body
             }})
         } else {
