mod config;
use clap::Parser;
use config::{ConfigGraphs, PortLookup, build_render_topology, read_configuration};
pub use cu29_traits::*;
use hashbrown::HashMap;
use hashbrown::hash_map::Entry;
use layout::adt::dag::NodeHandle;
use layout::core::base::Orientation;
use layout::core::color::Color;
use layout::core::format::{RenderBackend, Visible};
use layout::core::geometry::{Point, get_size_for_str, pad_shape_scalar};
use layout::core::style::{LineStyleKind, StyleAttr};
use layout::std_shapes::shapes::{Arrow, Element, LineEndKind, RecordDef, ShapeKind};
use layout::topo::layout::VisualGraph;
use std::cmp::Ordering;
use std::io::Write;
use std::path::PathBuf;
use std::process::Command;
use svg::Document;
use svg::node::Node;
use svg::node::Text as TextNode;
use svg::node::element::path::Data;
use svg::node::element::{
<<<<<<< HEAD
    Circle, Definitions, Element as SvgElement, Group, Image, Line, Marker, Path as SvgPath,
    Polygon, Rectangle, Text, TextPath,
=======
    Circle, Definitions, Group, Marker, Path as SvgPath, Polygon, Rectangle, Text, TextPath,
>>>>>>> d00e3b2c
};
use tempfile::Builder;

// Typography and text formatting.
const FONT_FAMILY: &str = "'Noto Sans', sans-serif";
const MONO_FONT_FAMILY: &str = "'Noto Sans Mono'";
const FONT_SIZE: usize = 12;
const TYPE_FONT_SIZE: usize = FONT_SIZE * 7 / 10;
const PORT_HEADER_FONT_SIZE: usize = FONT_SIZE * 4 / 6;
const PORT_VALUE_FONT_SIZE: usize = FONT_SIZE * 4 / 6;
const CONFIG_FONT_SIZE: usize = PORT_VALUE_FONT_SIZE - 1;
const EDGE_FONT_SIZE: usize = 7;
const TYPE_WRAP_WIDTH: usize = 24;
const CONFIG_WRAP_WIDTH: usize = 32;
const MODULE_TRUNC_MARKER: &str = "…";
const MODULE_SEPARATOR: &str = "⠶";
const PLACEHOLDER_TEXT: &str = "\u{2014}";
<<<<<<< HEAD
const COPPER_LOGO_SVG: &str = include_str!("../assets/cu29.svg");
=======
>>>>>>> d00e3b2c

// Color palette and fills.
const BORDER_COLOR: &str = "#999999";
const HEADER_BG: &str = "#f4f4f4";
const DIM_GRAY: &str = "dimgray";
const LIGHT_GRAY: &str = "lightgray";
const CLUSTER_COLOR: &str = "#bbbbbb";
<<<<<<< HEAD
const BRIDGE_HEADER_BG: &str = "#f7d7e4";
const SOURCE_HEADER_BG: &str = "#ddefc7";
const SINK_HEADER_BG: &str = "#cce0ff";
const TASK_HEADER_BG: &str = "#fde7c2";
const COPPER_LINK_COLOR: &str = "#0000E0";
=======
>>>>>>> d00e3b2c
const EDGE_COLOR_PALETTE: [&str; 10] = [
    "#1F77B4", "#FF7F0E", "#2CA02C", "#D62728", "#9467BD", "#8C564B", "#E377C2", "#7F7F7F",
    "#BCBD22", "#17BECF",
];
const EDGE_COLOR_ORDER: [usize; 10] = [0, 2, 1, 9, 7, 8, 3, 5, 6, 4];

// Layout spacing and sizing.
const GRAPH_MARGIN: f64 = 20.0;
const CLUSTER_MARGIN: f64 = 20.0;
const SECTION_SPACING: f64 = 60.0;
const BOX_SHAPE_PADDING: f64 = 10.0;
const CELL_PADDING: f64 = 6.0;
const CELL_LINE_SPACING: f64 = 2.0;
const VALUE_BORDER_WIDTH: f64 = 0.6;
const OUTER_BORDER_WIDTH: f64 = 1.3;
const LAYOUT_SCALE_X: f64 = 1.8;
const LAYOUT_SCALE_Y: f64 = 1.2;

// Edge routing and label placement.
const EDGE_LABEL_FIT_RATIO: f64 = 0.8;
const EDGE_LABEL_OFFSET: f64 = 8.0;
const EDGE_LABEL_LIGHTEN: f64 = 0.35;
const EDGE_LABEL_HALO_WIDTH: f64 = 3.0;
const DETOUR_LABEL_CLEARANCE: f64 = 6.0;
const BACK_EDGE_STACK_SPACING: f64 = 16.0;
const BACK_EDGE_NODE_GAP: f64 = 12.0;
const BACK_EDGE_DUP_SPACING: f64 = 6.0;
const BACK_EDGE_SPAN_EPS: f64 = 4.0;
const INTERMEDIATE_X_EPS: f64 = 6.0;
const EDGE_STUB_LEN: f64 = 32.0;
const EDGE_STUB_MIN: f64 = 18.0;
const EDGE_PORT_HANDLE: f64 = 12.0;
const PORT_DOT_RADIUS: f64 = 2.6;
const PORT_LINE_GAP: f64 = 2.8;
<<<<<<< HEAD
const LEGEND_TITLE_SIZE: usize = 11;
const LEGEND_FONT_SIZE: usize = 10;
const LEGEND_SWATCH_SIZE: f64 = 10.0;
const LEGEND_PADDING: f64 = 8.0;
const LEGEND_CORNER_RADIUS: f64 = 6.0;
const LEGEND_ROW_GAP: f64 = 6.0;
const LEGEND_LINK_GAP: f64 = 3.0;
const LEGEND_WITH_LOGO_GAP: f64 = 4.0;
const LEGEND_VERSION_GAP: f64 = 0.0;
const LEGEND_SECTION_GAP: f64 = 8.0;
const LEGEND_BOTTOM_PADDING: f64 = 6.0;
const LEGEND_LOGO_SIZE: f64 = 16.0;
const LEGEND_TEXT_WIDTH_FACTOR: f64 = 0.52;
const COPPER_GITHUB_URL: &str = "https://github.com/copper-project/copper-rs";
const LEGEND_ITEMS: [(&str, &str); 4] = [
    ("Source", SOURCE_HEADER_BG),
    ("Task", TASK_HEADER_BG),
    ("Sink", SINK_HEADER_BG),
    ("Bridge", BRIDGE_HEADER_BG),
];
=======
>>>>>>> d00e3b2c

#[derive(Parser)]
#[clap(author, version, about, long_about = None)]
struct Args {
    /// Config file name
    #[clap(value_parser)]
    config: PathBuf,
    /// Mission id to render (omit to render every mission)
    #[clap(long)]
    mission: Option<String>,
    /// List missions contained in the configuration and exit
    #[clap(long, action)]
    list_missions: bool,
    /// Open the SVG in the default system viewer
    #[clap(long)]
    open: bool,
}

/// Render the configuration file to an SVG and optionally opens it with inkscape.
/// CLI entrypoint that parses args, renders SVG, and optionally opens it.
fn main() -> std::io::Result<()> {
    // Parse command line arguments
    let args = Args::parse();

    let config = read_configuration(args.config.to_str().unwrap())
        .expect("Failed to read configuration file");

    if args.list_missions {
        print_mission_list(&config);
        return Ok(());
    }

    let mission = match validate_mission_arg(&config, args.mission.as_deref()) {
        Ok(mission) => mission,
        Err(err) => {
            eprintln!("{err}");
            std::process::exit(1);
        }
    };

    let graph_svg = match render_config_svg(&config, mission.as_deref()) {
        Ok(svg) => svg,
        Err(err) => {
            eprintln!("{err}");
            std::process::exit(1);
        }
    };

    if args.open {
        // Create a temporary file to store the SVG
        let mut temp_file = Builder::new().suffix(".svg").tempfile()?;
        temp_file.write_all(graph_svg.as_slice())?;
        let temp_path = temp_file
            .into_temp_path()
            .keep()
            .map_err(std::io::Error::other)?;

        open_svg(&temp_path)?;
    } else {
        // Write the SVG content to a file
        let mut svg_file = std::fs::File::create("output.svg")?;
        svg_file.write_all(graph_svg.as_slice())?;
    }
    Ok(())
}

/// Hide platform-specific open commands behind a single helper.
fn open_svg(path: &std::path::Path) -> std::io::Result<()> {
    if cfg!(target_os = "windows") {
        Command::new("cmd")
            .args(["/C", "start", ""])
            .arg(path)
            .status()?;
        return Ok(());
    }

    let program = if cfg!(target_os = "macos") {
        "open"
    } else {
        "xdg-open"
    };
    Command::new(program).arg(path).status()?;
    Ok(())
}

/// Run the full render pipeline and return SVG bytes for the CLI.
fn render_config_svg(config: &config::CuConfig, mission_id: Option<&str>) -> CuResult<Vec<u8>> {
    let sections = build_sections(config, mission_id)?;
    let mut layouts = Vec::new();
    for section in sections {
        layouts.push(build_section_layout(config, &section)?);
    }

    Ok(render_sections_to_svg(&layouts).into_bytes())
}

/// Normalize mission selection into a list of sections to render.
fn build_sections<'a>(
    config: &'a config::CuConfig,
    mission_id: Option<&str>,
) -> CuResult<Vec<SectionRef<'a>>> {
    let sections = match (&config.graphs, mission_id) {
        (ConfigGraphs::Simple(graph), _) => vec![SectionRef {
            label: Some("Default".to_string()),
            graph,
        }],
        (ConfigGraphs::Missions(graphs), Some(id)) => {
            let graph = graphs
                .get(id)
                .ok_or_else(|| CuError::from(format!("Mission {id} not found")))?;
            vec![SectionRef {
                label: Some(id.to_string()),
                graph,
            }]
        }
        (ConfigGraphs::Missions(graphs), None) => {
            let mut missions: Vec<_> = graphs.iter().collect();
            missions.sort_by(|a, b| a.0.cmp(b.0));
            missions
                .into_iter()
                .map(|(label, graph)| SectionRef {
                    label: Some(label.clone()),
                    graph,
                })
                .collect()
        }
    };

    Ok(sections)
}

/// Convert a config graph into positioned nodes, edges, and port anchors.
fn build_section_layout(
    config: &config::CuConfig,
    section: &SectionRef<'_>,
) -> CuResult<SectionLayout> {
    let mut topology = build_render_topology(section.graph, &config.bridges);
    topology.sort_connections();

    let graph_orientation = Orientation::LeftToRight;
    let node_orientation = graph_orientation.flip();
    let mut graph = VisualGraph::new(graph_orientation);
    let mut node_handles = HashMap::new();
    let mut port_lookups = HashMap::new();
    let mut nodes = Vec::new();

    for node in &topology.nodes {
        let node_idx = section
            .graph
            .get_node_id_by_name(node.id.as_str())
            .ok_or_else(|| CuError::from(format!("Node '{}' missing from graph", node.id)))?;
        let node_weight = section
            .graph
            .get_node(node_idx)
            .ok_or_else(|| CuError::from(format!("Node '{}' missing weight", node.id)))?;

        let is_src = section
            .graph
            .get_dst_edges(node_idx)
            .unwrap_or_default()
            .is_empty();
        let is_sink = section
            .graph
            .get_src_edges(node_idx)
            .unwrap_or_default()
            .is_empty();

        let header_fill = match node.flavor {
<<<<<<< HEAD
            config::Flavor::Bridge => BRIDGE_HEADER_BG,
            config::Flavor::Task if is_src => SOURCE_HEADER_BG,
            config::Flavor::Task if is_sink => SINK_HEADER_BG,
            _ => TASK_HEADER_BG,
=======
            config::Flavor::Bridge => "#f7d7e4",
            config::Flavor::Task if is_src => "#ddefc7",
            config::Flavor::Task if is_sink => "#cce0ff",
            _ => "#fde7c2",
>>>>>>> d00e3b2c
        };

        let (table, port_lookup) = build_node_table(node, node_weight, header_fill);
        let record = table_to_record(&table);
        let shape = ShapeKind::Record(record);
        let look = StyleAttr::new(
            Color::fast(BORDER_COLOR),
            1,
            Some(Color::fast("white")),
            0,
            FONT_SIZE,
        );
        let size = record_size(&table, node_orientation);
        let element = Element::create(shape, look, node_orientation, size);
        let handle = graph.add_node(element);

        node_handles.insert(node.id.clone(), handle);
        port_lookups.insert(node.id.clone(), port_lookup);
        nodes.push(NodeRender { handle, table });
    }

    let mut edges = Vec::new();
    let mut edge_groups: HashMap<EdgeGroupKey, usize> = HashMap::new();
    let mut next_color_slot = 0usize;
    let edge_look = StyleAttr::new(Color::fast("black"), 1, None, 0, EDGE_FONT_SIZE);
    for cnx in &topology.connections {
        let src_handle = node_handles
            .get(&cnx.src)
            .ok_or_else(|| CuError::from(format!("Unknown node '{}'", cnx.src)))?;
        let dst_handle = node_handles
            .get(&cnx.dst)
            .ok_or_else(|| CuError::from(format!("Unknown node '{}'", cnx.dst)))?;
        let src_port = port_lookups
            .get(&cnx.src)
            .and_then(|lookup| lookup.resolve_output(cnx.src_port.as_deref()))
            .map(|port| port.to_string());
        let dst_port = port_lookups
            .get(&cnx.dst)
            .and_then(|lookup| lookup.resolve_input(cnx.dst_port.as_deref()))
            .map(|port| port.to_string());

        let arrow = Arrow::new(
            LineEndKind::None,
            LineEndKind::Arrow,
            LineStyleKind::Normal,
            "",
            &edge_look,
            &src_port,
            &dst_port,
        );
        graph.add_edge(arrow.clone(), *src_handle, *dst_handle);
        let group_key = EdgeGroupKey {
            src: *src_handle,
            src_port: src_port.clone(),
            msg: cnx.msg.clone(),
        };
        let (color_idx, show_label) = match edge_groups.entry(group_key) {
            Entry::Occupied(entry) => (*entry.get(), false),
            Entry::Vacant(entry) => {
                let color_idx = edge_cycle_color_index(&mut next_color_slot);
                entry.insert(color_idx);
                (color_idx, true)
            }
        };
        edges.push(RenderEdge {
            src: *src_handle,
            dst: *dst_handle,
            arrow,
            label: if show_label {
                cnx.msg.clone()
            } else {
                String::new()
            },
            color_idx,
            src_port,
            dst_port,
        });
    }

    let mut null_backend = NullBackend;
    graph.do_it(false, false, false, &mut null_backend);
    scale_layout_positions(&mut graph);

    let mut min = Point::new(f64::INFINITY, f64::INFINITY);
    let mut max = Point::new(f64::NEG_INFINITY, f64::NEG_INFINITY);
    for node in &nodes {
        let pos = graph.element(node.handle).position();
        let (top_left, bottom_right) = pos.bbox(false);
        min.x = min.x.min(top_left.x);
        min.y = min.y.min(top_left.y);
        max.x = max.x.max(bottom_right.x);
        max.y = max.y.max(bottom_right.y);
    }
    if !min.x.is_finite() || !min.y.is_finite() {
        min = Point::new(0.0, 0.0);
        max = Point::new(0.0, 0.0);
    }

    let mut port_anchors = HashMap::new();
    for node in &nodes {
        let element = graph.element(node.handle);
        let anchors = collect_port_anchors(node, element);
        port_anchors.insert(node.handle, anchors);
    }

    Ok(SectionLayout {
        label: section.label.clone(),
        graph,
        nodes,
        edges,
        bounds: (min, max),
        port_anchors,
    })
}

/// Build the record table for a node and capture port ids for routing.
fn build_node_table(
    node: &config::RenderNode,
    node_weight: &config::Node,
    header_fill: &str,
) -> (TableNode, PortLookup) {
    let mut rows = Vec::new();

    let header_lines = vec![
        CellLine::new(node.id.clone(), "black", true, FONT_SIZE),
        CellLine::code(
            wrap_type_label(&strip_type_params(&node.type_name), TYPE_WRAP_WIDTH),
            DIM_GRAY,
            false,
            TYPE_FONT_SIZE,
        ),
    ];
    rows.push(TableNode::Cell(
<<<<<<< HEAD
        TableCell::new(header_lines).with_background(header_fill),
=======
        TableCell::new(header_lines)
            .with_background(header_fill)
            .with_align(TextAlign::Center),
>>>>>>> d00e3b2c
    ));

    let mut port_lookup = PortLookup::default();
    let max_ports = node.inputs.len().max(node.outputs.len());
    let inputs = build_port_column(
        "Inputs",
        &node.inputs,
        "in",
        &mut port_lookup.inputs,
        &mut port_lookup.default_input,
        max_ports,
        TextAlign::Left,
    );
    let outputs = build_port_column(
        "Outputs",
        &node.outputs,
        "out",
        &mut port_lookup.outputs,
        &mut port_lookup.default_output,
        max_ports,
        TextAlign::Right,
    );
    rows.push(TableNode::Array(vec![inputs, outputs]));

    if let Some(config) = node_weight.get_instance_config() {
        let config_rows = build_config_rows(config);
        if !config_rows.is_empty() {
            rows.extend(config_rows);
        }
    }

    (TableNode::Array(rows), port_lookup)
}

/// Keep input/output rows aligned and generate stable port identifiers.
fn build_port_column(
    title: &str,
    names: &[String],
    prefix: &str,
    lookup: &mut HashMap<String, String>,
    default_port: &mut Option<String>,
    target_len: usize,
    align: TextAlign,
) -> TableNode {
    let mut rows = Vec::new();
    rows.push(TableNode::Cell(
        TableCell::single_line_sized(title, "black", false, PORT_HEADER_FONT_SIZE)
            .with_background(HEADER_BG)
            .with_align(align),
    ));

    let desired_rows = target_len.max(1);
    for idx in 0..desired_rows {
        if let Some(name) = names.get(idx) {
            let port_id = format!("{prefix}_{idx}");
            lookup.insert(name.clone(), port_id.clone());
            if default_port.is_none() {
                *default_port = Some(port_id.clone());
            }
            rows.push(TableNode::Cell(
                TableCell::single_line_sized(name, "black", false, PORT_VALUE_FONT_SIZE)
                    .with_port(port_id)
                    .with_border_width(VALUE_BORDER_WIDTH)
                    .with_align(align),
            ));
        } else {
            rows.push(TableNode::Cell(
                TableCell::single_line_sized(
                    PLACEHOLDER_TEXT,
                    LIGHT_GRAY,
                    false,
                    PORT_VALUE_FONT_SIZE,
                )
                .with_border_width(VALUE_BORDER_WIDTH)
                .with_align(align),
            ));
        }
    }

    TableNode::Array(rows)
}

/// Render config entries in a stable order for readability and diffs.
fn build_config_rows(config: &config::ComponentConfig) -> Vec<TableNode> {
    if config.0.is_empty() {
        return Vec::new();
    }

    let mut entries: Vec<_> = config.0.iter().collect();
    entries.sort_by(|a, b| a.0.cmp(b.0));

    let header = TableNode::Cell(
        TableCell::single_line_sized("Config", "black", false, PORT_HEADER_FONT_SIZE)
            .with_background(HEADER_BG),
    );

    let mut key_lines = Vec::new();
    let mut value_lines = Vec::new();
    for (key, value) in entries {
        let value_str = wrap_text(&format!("{value}"), CONFIG_WRAP_WIDTH);
        let value_parts: Vec<_> = value_str.split('\n').collect();
        for (idx, part) in value_parts.iter().enumerate() {
            let key_text = if idx == 0 { key.as_str() } else { "" };
            key_lines.push(CellLine::code(key_text, DIM_GRAY, true, CONFIG_FONT_SIZE));
            value_lines.push(CellLine::code(*part, DIM_GRAY, false, CONFIG_FONT_SIZE));
        }
    }

    let keys_cell = TableCell::new(key_lines).with_border_width(VALUE_BORDER_WIDTH);
    let values_cell = TableCell::new(value_lines).with_border_width(VALUE_BORDER_WIDTH);
    let body = TableNode::Array(vec![
        TableNode::Cell(keys_cell),
        TableNode::Cell(values_cell),
    ]);

    vec![header, body]
}

/// Adapt our table tree into the layout-rs record format.
fn table_to_record(node: &TableNode) -> RecordDef {
    match node {
        TableNode::Cell(cell) => RecordDef::Text(cell.label(), cell.port.clone()),
        TableNode::Array(children) => {
            RecordDef::Array(children.iter().map(table_to_record).collect())
        }
    }
}

/// Estimate record size before layout so edges and clusters can be sized.
fn record_size(node: &TableNode, dir: Orientation) -> Point {
    match node {
        TableNode::Cell(cell) => pad_shape_scalar(cell_text_size(cell), BOX_SHAPE_PADDING),
        TableNode::Array(children) => {
            if children.is_empty() {
                return Point::new(1.0, 1.0);
            }
            let mut x: f64 = 0.0;
            let mut y: f64 = 0.0;
            for child in children {
                let sz = record_size(child, dir.flip());
                if dir.is_left_right() {
                    x += sz.x;
                    y = y.max(sz.y);
                } else {
                    x = x.max(sz.x);
                    y += sz.y;
                }
            }
            Point::new(x, y)
        }
    }
}

/// Walk table cells to compute positions and collect port anchors.
fn visit_table(
    node: &TableNode,
    dir: Orientation,
    loc: Point,
    size: Point,
    visitor: &mut dyn TableVisitor,
) {
    match node {
        TableNode::Cell(cell) => {
            visitor.handle_cell(cell, loc, size);
        }
        TableNode::Array(children) => {
            if children.is_empty() {
                return;
            }

            let mut sizes = Vec::new();
            let mut sum = Point::new(0.0, 0.0);

            for child in children {
                let child_size = record_size(child, dir.flip());
                sizes.push(child_size);
                if dir.is_left_right() {
                    sum.x += child_size.x;
                    sum.y = sum.y.max(child_size.y);
                } else {
                    sum.x = sum.x.max(child_size.x);
                    sum.y += child_size.y;
                }
            }

            for child_size in &mut sizes {
                if dir.is_left_right() {
                    if sum.x > 0.0 {
                        *child_size = Point::new(size.x * child_size.x / sum.x, size.y);
                    } else {
                        *child_size = Point::new(1.0, size.y);
                    }
                } else if sum.y > 0.0 {
                    *child_size = Point::new(size.x, size.y * child_size.y / sum.y);
                } else {
                    *child_size = Point::new(size.x, 1.0);
                }
            }

            if dir.is_left_right() {
                let mut start_x = loc.x - size.x / 2.0;
                for (idx, child) in children.iter().enumerate() {
                    let child_loc = Point::new(start_x + sizes[idx].x / 2.0, loc.y);
                    visit_table(child, dir.flip(), child_loc, sizes[idx], visitor);
                    start_x += sizes[idx].x;
                }
            } else {
                let mut start_y = loc.y - size.y / 2.0;
                for (idx, child) in children.iter().enumerate() {
                    let child_loc = Point::new(loc.x, start_y + sizes[idx].y / 2.0);
                    visit_table(child, dir.flip(), child_loc, sizes[idx], visitor);
                    start_y += sizes[idx].y;
                }
            }
        }
    }
}

/// Render each section and merge them into a single SVG canvas.
fn render_sections_to_svg(sections: &[SectionLayout]) -> String {
    let mut svg = SvgWriter::new();
    let mut cursor_y = GRAPH_MARGIN;
<<<<<<< HEAD
    let mut last_section_bottom = GRAPH_MARGIN;
    let mut last_section_right = GRAPH_MARGIN;
=======
>>>>>>> d00e3b2c

    for section in sections {
        let cluster_margin = if section.label.is_some() {
            CLUSTER_MARGIN
        } else {
            0.0
        };
        let (min, max) = section.bounds;
        let label_padding = if section.label.is_some() {
            FONT_SIZE as f64
        } else {
            0.0
        };
        let node_bounds = collect_node_bounds(section);
        let mut expanded_bounds = (min, max);
        let mut edge_paths: Vec<Vec<BezierSegment>> = Vec::with_capacity(section.edges.len());
        let mut edge_points: Vec<(Point, Point)> = Vec::with_capacity(section.edges.len());
        let mut edge_is_self: Vec<bool> = Vec::with_capacity(section.edges.len());
        let mut edge_is_detour: Vec<bool> = Vec::with_capacity(section.edges.len());
        let mut detour_above = vec![false; section.edges.len()];
        let mut detour_base_y = vec![0.0; section.edges.len()];
        let mut back_plans_above: Vec<BackEdgePlan> = Vec::new();
        let mut back_plans_below: Vec<BackEdgePlan> = Vec::new();

        for (idx, edge) in section.edges.iter().enumerate() {
            let src_point = resolve_anchor(section, edge.src, edge.src_port.as_ref());
            let dst_point = resolve_anchor(section, edge.dst, edge.dst_port.as_ref());
            let span_min_x = src_point.x.min(dst_point.x);
            let span_max_x = src_point.x.max(dst_point.x);
            let is_self = edge.src == edge.dst;
            let has_intermediate = !is_self
                && span_has_intermediate(&node_bounds, span_min_x, span_max_x, edge.src, edge.dst);
            let is_reverse = src_point.x > dst_point.x;
            let is_detour = !is_self && (is_reverse || has_intermediate);
            edge_points.push((src_point, dst_point));
            edge_is_self.push(is_self);
            edge_is_detour.push(is_detour);

            if is_detour {
                let span = (src_point.x - dst_point.x).abs();
                let above = !is_reverse;
                let base_y = if above {
                    min_top_for_span(&node_bounds, span_min_x, span_max_x) - BACK_EDGE_NODE_GAP
                } else {
                    max_bottom_for_span(&node_bounds, span_min_x, span_max_x) + BACK_EDGE_NODE_GAP
                };
                detour_above[idx] = above;
                detour_base_y[idx] = base_y;
                let plan = BackEdgePlan { idx, span };
                if above {
                    back_plans_above.push(plan);
                } else {
                    back_plans_below.push(plan);
                }
            }
        }

        let mut back_offsets = vec![0.0; section.edges.len()];
        assign_back_edge_offsets(&back_plans_below, &mut back_offsets);
        assign_back_edge_offsets(&back_plans_above, &mut back_offsets);
        let mut detour_lane_y = vec![0.0; section.edges.len()];
        for idx in 0..section.edges.len() {
            if edge_is_detour[idx] {
                detour_lane_y[idx] = if detour_above[idx] {
                    detour_base_y[idx] - back_offsets[idx]
                } else {
                    detour_base_y[idx] + back_offsets[idx]
                };
            }
        }
        let detour_slots =
            build_detour_label_slots(&edge_points, &edge_is_detour, &detour_above, &detour_lane_y);

        for (idx, edge) in section.edges.iter().enumerate() {
            let (src_point, dst_point) = edge_points[idx];
            let (fallback_start_dir, fallback_end_dir) = fallback_port_dirs(src_point, dst_point);
            let start_dir = port_dir(edge.src_port.as_ref()).unwrap_or(fallback_start_dir);
            let end_dir = port_dir_incoming(edge.dst_port.as_ref()).unwrap_or(fallback_end_dir);
            let path = if edge.src == edge.dst {
                let pos = section.graph.element(edge.src).position();
                let bbox = pos.bbox(false);
                build_loop_path(src_point, dst_point, bbox, start_dir, end_dir)
            } else if edge_is_detour[idx] {
                build_back_edge_path(src_point, dst_point, detour_lane_y[idx], start_dir, end_dir)
            } else {
                build_edge_path(src_point, dst_point, start_dir, end_dir)
            };

            for segment in &path {
                expand_bounds(&mut expanded_bounds, segment.start);
                expand_bounds(&mut expanded_bounds, segment.c1);
                expand_bounds(&mut expanded_bounds, segment.c2);
                expand_bounds(&mut expanded_bounds, segment.end);
            }

            edge_paths.push(path);
        }

        let section_min = Point::new(
            expanded_bounds.0.x - cluster_margin,
            expanded_bounds.0.y - cluster_margin,
        );
        let section_max = Point::new(
            expanded_bounds.1.x + cluster_margin,
            expanded_bounds.1.y + cluster_margin + label_padding,
        );
        let offset = Point::new(GRAPH_MARGIN - section_min.x, cursor_y - section_min.y);
        let content_offset = offset.add(Point::new(0.0, label_padding));
        let cluster_top_left = section_min.add(offset);
        let cluster_bottom_right = section_max.add(offset);
<<<<<<< HEAD
        last_section_bottom = last_section_bottom.max(cluster_bottom_right.y);
        last_section_right = last_section_right.max(cluster_bottom_right.x);
=======
>>>>>>> d00e3b2c
        let label_bounds_min = Point::new(
            cluster_top_left.x + 4.0,
            cluster_top_left.y + label_padding + 4.0,
        );
        let label_bounds_max =
            Point::new(cluster_bottom_right.x - 4.0, cluster_bottom_right.y - 4.0);

        if let Some(label) = &section.label {
            draw_cluster(&mut svg, section_min, section_max, label, offset);
        }

        let mut blocked_boxes: Vec<(Point, Point)> = node_bounds
            .iter()
            .map(|b| {
                (
                    Point::new(b.left, b.top)
                        .add(content_offset)
                        .sub(Point::new(4.0, 4.0)),
                    Point::new(b.right, b.bottom)
                        .add(content_offset)
                        .add(Point::new(4.0, 4.0)),
                )
            })
            .collect();
        if let Some(label) = &section.label {
            let label_text = format!("Mission: {label}");
            let label_size = get_size_for_str(&label_text, FONT_SIZE);
            let label_pos = Point::new(
                section_min.x + offset.x + CELL_PADDING,
                section_min.y + offset.y + FONT_SIZE as f64,
            );
            blocked_boxes.push((
                Point::new(label_pos.x, label_pos.y - label_size.y / 2.0).sub(Point::new(2.0, 2.0)),
                Point::new(label_pos.x + label_size.x, label_pos.y + label_size.y / 2.0)
                    .add(Point::new(2.0, 2.0)),
            ));
        }

        let straight_slots =
            build_straight_label_slots(&edge_points, &edge_is_detour, &edge_is_self);

        for ((idx, edge), path) in section.edges.iter().enumerate().zip(edge_paths.iter()) {
            let path = path
                .iter()
                .map(|seg| BezierSegment {
                    start: seg.start.add(content_offset),
                    c1: seg.c1.add(content_offset),
                    c2: seg.c2.add(content_offset),
                    end: seg.end.add(content_offset),
                })
                .collect::<Vec<_>>();
            let dashed = matches!(
                edge.arrow.line_style,
                LineStyleKind::Dashed | LineStyleKind::Dotted
            );
            let start = matches!(edge.arrow.start, LineEndKind::Arrow);
            let end = matches!(edge.arrow.end, LineEndKind::Arrow);
            let line_color = EDGE_COLOR_PALETTE[edge.color_idx];
            let label = if edge.label.is_empty() {
                None
            } else {
                let (text, font_size) = if edge_is_self[idx] {
                    fit_edge_label(&edge.label, &path, EDGE_FONT_SIZE)
                } else if let Some(slot) = straight_slots.get(&idx) {
                    let mut max_width = slot.width;
                    if slot.group_count <= 1 {
                        let path_width = approximate_path_length(&path);
                        max_width = max_width.max(path_width);
                    }
                    fit_label_to_width(&edge.label, max_width, EDGE_FONT_SIZE)
                } else if let Some(slot) = detour_slots.get(&idx) {
                    let mut max_width = slot.width;
                    if slot.group_count <= 1 {
                        if let Some((_, _, lane_len)) = find_horizontal_lane_span(&path) {
                            max_width = max_width.max(lane_len);
                        } else if slot.group_width > 0.0 {
                            max_width = max_width.max(slot.group_width * 0.9);
                        }
                    }
                    fit_label_to_width(&edge.label, max_width, EDGE_FONT_SIZE)
                } else if edge_is_detour[idx] {
                    let (lane_left, lane_right) =
                        detour_lane_bounds_from_points(edge_points[idx].0, edge_points[idx].1);
                    fit_label_to_width(
                        &edge.label,
                        (lane_right - lane_left).max(1.0),
                        EDGE_FONT_SIZE,
                    )
                } else {
                    fit_edge_label(&edge.label, &path, EDGE_FONT_SIZE)
                };
                let label_color = lighten_hex(line_color, EDGE_LABEL_LIGHTEN);
                let mut label =
                    ArrowLabel::new(text, &label_color, font_size, true, FontFamily::Mono);
                let label_pos = if edge_is_self[idx] {
                    let node_center = section
                        .graph
                        .element(edge.src)
                        .position()
                        .center()
                        .add(content_offset);
                    if let Some((center_x, lane_y, _)) = find_horizontal_lane_span(&path) {
                        let above = lane_y < node_center.y;
                        place_detour_label(
                            &label.text,
                            label.font_size,
                            center_x,
                            lane_y,
                            above,
                            &blocked_boxes,
                        )
                    } else {
                        place_self_loop_label(
                            &label.text,
                            label.font_size,
                            &path,
                            node_center,
                            &blocked_boxes,
                        )
                    }
                } else if edge_is_detour[idx] {
                    let mut label_pos = None;
                    if let Some(slot) = detour_slots.get(&idx) {
                        label_pos = Some(place_detour_label(
                            &label.text,
                            label.font_size,
                            slot.center_x + content_offset.x,
                            slot.lane_y + content_offset.y,
                            slot.above,
                            &blocked_boxes,
                        ));
                    }
                    if label_pos.is_none() {
                        label_pos = Some(place_detour_label(
                            &label.text,
                            label.font_size,
                            (edge_points[idx].0.x + edge_points[idx].1.x) / 2.0 + content_offset.x,
                            detour_lane_y[idx] + content_offset.y,
                            detour_above[idx],
                            &blocked_boxes,
                        ));
                    }
                    if let Some(pos) = label_pos {
                        pos
                    } else {
                        let dir = direction_unit(edge_points[idx].0, edge_points[idx].1);
                        place_label_with_offset(
                            &label.text,
                            label.font_size,
                            edge_points[idx].0.add(content_offset),
                            dir,
                            EDGE_LABEL_OFFSET,
                            &blocked_boxes,
                        )
                    }
                } else if let Some(slot) = straight_slots.get(&idx) {
                    let mut normal = slot.normal;
                    if normal.y > 0.0 {
                        normal = Point::new(-normal.x, -normal.y);
                    }
                    place_label_with_offset(
                        &label.text,
                        label.font_size,
                        slot.center.add(content_offset),
                        normal,
                        slot.stack_offset,
                        &blocked_boxes,
                    )
                } else {
                    place_edge_label(&label.text, label.font_size, &path, &blocked_boxes)
                };
                let clamped = clamp_label_position(
                    label_pos,
                    &label.text,
                    label.font_size,
                    label_bounds_min,
                    label_bounds_max,
                );
                label = label.with_position(clamped);
                Some(label)
            };

            let edge_look = colored_edge_style(&edge.arrow.look, line_color);
            svg.draw_arrow(&path, dashed, (start, end), &edge_look, label.as_ref());
        }

        for node in &section.nodes {
            let element = section.graph.element(node.handle);
            draw_node_table(&mut svg, node, element, content_offset);
        }

        cursor_y += (section_max.y - section_min.y) + SECTION_SPACING;
    }

<<<<<<< HEAD
    let legend_top = last_section_bottom + GRAPH_MARGIN;
    let _legend_height = draw_legend(&mut svg, legend_top, last_section_right);

=======
>>>>>>> d00e3b2c
    svg.finalize()
}

/// Draw table cells manually since the layout engine only positions shapes.
fn draw_node_table(svg: &mut SvgWriter, node: &NodeRender, element: &Element, offset: Point) {
    let pos = element.position();
    let center = pos.center().add(offset);
    let size = pos.size(false);
    let top_left = Point::new(center.x - size.x / 2.0, center.y - size.y / 2.0);

    svg.draw_rect(top_left, size, None, 0.0, Some("white"), 0.0);

    let mut renderer = TableRenderer {
        svg,
        node_left_x: top_left.x,
        node_right_x: top_left.x + size.x,
    };
    visit_table(
        &node.table,
        element.orientation,
        center,
        size,
        &mut renderer,
    );
    svg.draw_rect(
        top_left,
        size,
        Some(BORDER_COLOR),
        OUTER_BORDER_WIDTH,
        None,
        0.0,
    );
}

/// Visually group mission sections with a labeled bounding box.
fn draw_cluster(svg: &mut SvgWriter, min: Point, max: Point, label: &str, offset: Point) {
    let top_left = min.add(offset);
    let size = max.sub(min);
    svg.draw_rect(top_left, size, Some(CLUSTER_COLOR), 1.0, None, 10.0);

    let label_text = format!("Mission: {label}");
    let label_pos = Point::new(top_left.x + CELL_PADDING, top_left.y + FONT_SIZE as f64);
    svg.draw_text(
        label_pos,
        &label_text,
        FONT_SIZE,
        DIM_GRAY,
        true,
        "start",
        FontFamily::Sans,
    );
}

<<<<<<< HEAD
/// Render a legend cartridge for task colors and the copper-rs credit line.
fn draw_legend(svg: &mut SvgWriter, top_y: f64, content_right: f64) -> f64 {
    let metrics = measure_legend();
    let legend_x = (content_right - metrics.width).max(GRAPH_MARGIN);
    let top_left = Point::new(legend_x, top_y);

    svg.draw_rect(
        top_left,
        Point::new(metrics.width, metrics.height),
        Some(BORDER_COLOR),
        0.6,
        Some("white"),
        LEGEND_CORNER_RADIUS,
    );

    let title_pos = Point::new(
        top_left.x + LEGEND_PADDING,
        top_left.y + LEGEND_PADDING + LEGEND_TITLE_SIZE as f64 / 2.0,
    );
    svg.draw_text(
        title_pos,
        "Legend",
        LEGEND_TITLE_SIZE,
        DIM_GRAY,
        true,
        "start",
        FontFamily::Sans,
    );

    let mut cursor_y = top_left.y + LEGEND_PADDING + LEGEND_TITLE_SIZE as f64 + LEGEND_ROW_GAP;
    let item_height = LEGEND_SWATCH_SIZE.max(LEGEND_FONT_SIZE as f64);
    for (label, color) in LEGEND_ITEMS {
        let center_y = cursor_y + item_height / 2.0;
        let swatch_top = center_y - LEGEND_SWATCH_SIZE / 2.0;
        let swatch_left = top_left.x + LEGEND_PADDING;
        svg.draw_rect(
            Point::new(swatch_left, swatch_top),
            Point::new(LEGEND_SWATCH_SIZE, LEGEND_SWATCH_SIZE),
            Some(BORDER_COLOR),
            0.6,
            Some(color),
            2.0,
        );
        let text_x = swatch_left + LEGEND_SWATCH_SIZE + 4.0;
        svg.draw_text(
            Point::new(text_x, center_y),
            label,
            LEGEND_FONT_SIZE,
            "black",
            false,
            "start",
            FontFamily::Sans,
        );
        cursor_y += item_height + LEGEND_ROW_GAP;
    }

    cursor_y += LEGEND_SECTION_GAP;
    let divider_y = cursor_y - LEGEND_ROW_GAP / 2.0;
    svg.draw_line(
        Point::new(top_left.x + LEGEND_PADDING, divider_y),
        Point::new(top_left.x + metrics.width - LEGEND_PADDING, divider_y),
        "#e0e0e0",
        0.5,
    );

    let credit_height = draw_created_with(
        svg,
        Point::new(top_left.x + LEGEND_PADDING, cursor_y),
        top_left.x + metrics.width - LEGEND_PADDING,
    );
    cursor_y += credit_height;

    cursor_y - top_left.y + LEGEND_BOTTOM_PADDING
}

fn draw_created_with(svg: &mut SvgWriter, top_left: Point, right_edge: f64) -> f64 {
    let left_text = "Created with";
    let link_text = "Copper-rs";
    let version_text = format!("v{}", env!("CARGO_PKG_VERSION"));
    let left_width = legend_text_width(left_text, LEGEND_FONT_SIZE);
    let link_width = legend_text_width(link_text, LEGEND_FONT_SIZE);
    let version_width = legend_text_width(version_text.as_str(), LEGEND_FONT_SIZE);
    let height = LEGEND_LOGO_SIZE.max(LEGEND_FONT_SIZE as f64);
    let center_y = top_left.y + height / 2.0;
    let version_text_x = right_edge;
    let link_text_x = version_text_x - version_width - LEGEND_VERSION_GAP;
    let link_start_x = link_text_x - link_width;
    let logo_left = link_start_x - LEGEND_LINK_GAP - LEGEND_LOGO_SIZE;
    let logo_top = center_y - LEGEND_LOGO_SIZE / 2.0;
    let left_text_anchor = logo_left - LEGEND_WITH_LOGO_GAP;

    svg.draw_text(
        Point::new(left_text_anchor, center_y),
        left_text,
        LEGEND_FONT_SIZE,
        DIM_GRAY,
        false,
        "end",
        FontFamily::Sans,
    );

    let logo_uri = svg_data_uri(COPPER_LOGO_SVG);
    let image = Image::new()
        .set("x", logo_left)
        .set("y", logo_top)
        .set("width", LEGEND_LOGO_SIZE)
        .set("height", LEGEND_LOGO_SIZE)
        .set("href", logo_uri.clone())
        .set("xlink:href", logo_uri);
    let mut text_node = build_text_node(
        Point::new(link_text_x, center_y),
        link_text,
        LEGEND_FONT_SIZE,
        COPPER_LINK_COLOR,
        false,
        "end",
        FontFamily::Sans,
    );
    text_node.assign("text-decoration", "underline");
    text_node.assign("text-underline-offset", "1");
    text_node.assign("text-decoration-thickness", "0.6");

    let mut link = SvgElement::new("a");
    link.assign("href", COPPER_GITHUB_URL);
    link.assign("target", "_blank");
    link.assign("rel", "noopener noreferrer");
    link.append(image);
    link.append(text_node);
    svg.append_node(link);

    svg.draw_text(
        Point::new(version_text_x, center_y),
        version_text.as_str(),
        LEGEND_FONT_SIZE,
        DIM_GRAY,
        false,
        "end",
        FontFamily::Sans,
    );

    let left_text_start = left_text_anchor - left_width;
    let total_width = right_edge - left_text_start;
    svg.grow_window(
        Point::new(left_text_start, top_left.y),
        Point::new(total_width, height),
    );

    height
}

struct LegendMetrics {
    width: f64,
    height: f64,
}

fn measure_legend() -> LegendMetrics {
    let title_width = get_size_for_str("Legend", LEGEND_TITLE_SIZE).x;
    let mut max_line_width = title_width;

    for (label, _) in LEGEND_ITEMS {
        let label_width = get_size_for_str(label, LEGEND_FONT_SIZE).x;
        let line_width = LEGEND_SWATCH_SIZE + 4.0 + label_width;
        max_line_width = max_line_width.max(line_width);
    }

    let credit_left = "Created with";
    let credit_link = "Copper-rs";
    let credit_version = format!("v{}", env!("CARGO_PKG_VERSION"));
    let credit_width = legend_text_width(credit_left, LEGEND_FONT_SIZE)
        + LEGEND_WITH_LOGO_GAP
        + LEGEND_LOGO_SIZE
        + LEGEND_LINK_GAP
        + legend_text_width(credit_link, LEGEND_FONT_SIZE)
        + LEGEND_VERSION_GAP
        + legend_text_width(credit_version.as_str(), LEGEND_FONT_SIZE);
    max_line_width = max_line_width.max(credit_width);

    let item_height = LEGEND_SWATCH_SIZE.max(LEGEND_FONT_SIZE as f64);
    let items_count = LEGEND_ITEMS.len() as f64;
    let items_height = if items_count > 0.0 {
        items_count * item_height + (items_count - 1.0) * LEGEND_ROW_GAP
    } else {
        0.0
    };
    let credit_height = LEGEND_LOGO_SIZE.max(LEGEND_FONT_SIZE as f64);
    let height = LEGEND_PADDING
        + LEGEND_BOTTOM_PADDING
        + LEGEND_TITLE_SIZE as f64
        + LEGEND_ROW_GAP
        + items_height
        + LEGEND_ROW_GAP
        + LEGEND_SECTION_GAP
        + credit_height;

    LegendMetrics {
        width: LEGEND_PADDING * 2.0 + max_line_width,
        height,
    }
}

=======
>>>>>>> d00e3b2c
/// Fail fast on invalid mission ids and provide a readable list.
fn validate_mission_arg(
    config: &config::CuConfig,
    requested: Option<&str>,
) -> CuResult<Option<String>> {
    match (&config.graphs, requested) {
        (ConfigGraphs::Simple(_), None) => Ok(None),
        (ConfigGraphs::Simple(_), Some("default")) => Ok(None),
        (ConfigGraphs::Simple(_), Some(id)) => Err(CuError::from(format!(
            "Config is not mission-based; remove --mission (received '{id}')"
        ))),
        (ConfigGraphs::Missions(graphs), Some(id)) => {
            if graphs.contains_key(id) {
                Ok(Some(id.to_string()))
            } else {
                Err(CuError::from(format!(
                    "Mission '{id}' not found. Available missions: {}",
                    format_mission_list(graphs)
                )))
            }
        }
        (ConfigGraphs::Missions(_), None) => Ok(None),
    }
}

/// Support a CLI mode that prints mission names and exits.
fn print_mission_list(config: &config::CuConfig) {
    match &config.graphs {
        ConfigGraphs::Simple(_) => println!("default"),
        ConfigGraphs::Missions(graphs) => {
            let mut missions: Vec<_> = graphs.keys().cloned().collect();
            missions.sort();
            for mission in missions {
                println!("{mission}");
            }
        }
    }
}

/// Keep mission lists stable for consistent error messages.
fn format_mission_list(graphs: &HashMap<String, config::CuGraph>) -> String {
    let mut missions: Vec<_> = graphs.keys().cloned().collect();
    missions.sort();
    missions.join(", ")
}

struct SectionRef<'a> {
    label: Option<String>,
    graph: &'a config::CuGraph,
}

struct SectionLayout {
    label: Option<String>,
    graph: VisualGraph,
    nodes: Vec<NodeRender>,
    edges: Vec<RenderEdge>,
    bounds: (Point, Point),
    port_anchors: HashMap<NodeHandle, HashMap<String, Point>>,
}

struct NodeRender {
    handle: NodeHandle,
    table: TableNode,
}

struct RenderEdge {
    src: NodeHandle,
    dst: NodeHandle,
    arrow: Arrow,
    label: String,
    color_idx: usize,
    src_port: Option<String>,
    dst_port: Option<String>,
}

#[derive(Clone, Hash, PartialEq, Eq)]
struct EdgeGroupKey {
    src: NodeHandle,
    src_port: Option<String>,
    msg: String,
}

#[derive(Clone)]
enum TableNode {
    Cell(TableCell),
    Array(Vec<TableNode>),
}

#[derive(Clone)]
struct TableCell {
    lines: Vec<CellLine>,
    port: Option<String>,
    background: Option<String>,
    border_width: f64,
    align: TextAlign,
}

impl TableCell {
    fn new(lines: Vec<CellLine>) -> Self {
        Self {
            lines,
            port: None,
            background: None,
            border_width: 1.0,
            align: TextAlign::Left,
        }
    }

    fn single_line_sized(
        text: impl Into<String>,
        color: &str,
        bold: bool,
        font_size: usize,
    ) -> Self {
        Self::new(vec![CellLine::new(text, color, bold, font_size)])
    }

    fn with_port(mut self, port: String) -> Self {
        self.port = Some(port);
        self
    }

    fn with_background(mut self, color: &str) -> Self {
        self.background = Some(color.to_string());
        self
    }

    fn with_border_width(mut self, width: f64) -> Self {
        self.border_width = width;
        self
    }

    fn with_align(mut self, align: TextAlign) -> Self {
        self.align = align;
        self
    }

    fn label(&self) -> String {
        self.lines
            .iter()
            .map(|line| line.text.as_str())
            .collect::<Vec<_>>()
            .join("\n")
    }
}

#[derive(Clone, Copy)]
enum TextAlign {
    Left,
<<<<<<< HEAD
=======
    Center,
>>>>>>> d00e3b2c
    Right,
}

#[derive(Clone)]
struct CellLine {
    text: String,
    color: String,
    bold: bool,
    font_size: usize,
    font_family: FontFamily,
}

impl CellLine {
    fn new(text: impl Into<String>, color: &str, bold: bool, font_size: usize) -> Self {
        Self {
            text: text.into(),
            color: color.to_string(),
            bold,
            font_size,
            font_family: FontFamily::Sans,
        }
    }

    fn code(text: impl Into<String>, color: &str, bold: bool, font_size: usize) -> Self {
        let mut line = Self::new(text, color, bold, font_size);
        line.font_family = FontFamily::Mono;
        line
    }
}

#[derive(Clone, Copy)]
enum FontFamily {
    Sans,
    Mono,
}

impl FontFamily {
    fn as_css(self) -> &'static str {
        match self {
            FontFamily::Sans => FONT_FAMILY,
            FontFamily::Mono => MONO_FONT_FAMILY,
        }
    }
}

trait TableVisitor {
    fn handle_cell(&mut self, cell: &TableCell, loc: Point, size: Point);
}

struct TableRenderer<'a> {
    svg: &'a mut SvgWriter,
    node_left_x: f64,
    node_right_x: f64,
}

impl TableVisitor for TableRenderer<'_> {
    fn handle_cell(&mut self, cell: &TableCell, loc: Point, size: Point) {
        let top_left = Point::new(loc.x - size.x / 2.0, loc.y - size.y / 2.0);

        if let Some(bg) = &cell.background {
            self.svg.draw_rect(top_left, size, None, 0.0, Some(bg), 0.0);
        }
        self.svg.draw_rect(
            top_left,
            size,
            Some(BORDER_COLOR),
            cell.border_width,
            None,
            0.0,
        );

        if let Some(port) = &cell.port {
            let is_output = port.starts_with("out_");
            let dot_x = if is_output {
                self.node_right_x
            } else {
                self.node_left_x
            };
            self.svg
                .draw_circle_overlay(Point::new(dot_x, loc.y), PORT_DOT_RADIUS, BORDER_COLOR);
        }

        if cell.lines.is_empty() {
            return;
        }

        let total_height = cell_text_height(cell);
        let mut current_y = loc.y - total_height / 2.0;
        let (text_x, anchor) = match cell.align {
            TextAlign::Left => (loc.x - size.x / 2.0 + CELL_PADDING, "start"),
<<<<<<< HEAD
=======
            TextAlign::Center => (loc.x, "middle"),
>>>>>>> d00e3b2c
            TextAlign::Right => (loc.x + size.x / 2.0 - CELL_PADDING, "end"),
        };

        for (idx, line) in cell.lines.iter().enumerate() {
            let line_height = line.font_size as f64;
            let y = current_y + line_height / 2.0;
            self.svg.draw_text(
                Point::new(text_x, y),
                &line.text,
                line.font_size,
                &line.color,
                line.bold,
                anchor,
                line.font_family,
            );
            current_y += line_height;
            if idx + 1 < cell.lines.len() {
                current_y += CELL_LINE_SPACING;
            }
        }
    }
}

struct ArrowLabel {
    text: String,
    color: String,
    font_size: usize,
    bold: bool,
    font_family: FontFamily,
    position: Option<Point>,
}

struct StraightLabelSlot {
    center: Point,
    width: f64,
    normal: Point,
    stack_offset: f64,
    group_count: usize,
}

struct DetourLabelSlot {
    center_x: f64,
    width: f64,
    lane_y: f64,
    above: bool,
    group_count: usize,
    group_width: f64,
}

struct BezierSegment {
    start: Point,
    c1: Point,
    c2: Point,
    end: Point,
}

impl ArrowLabel {
    fn new(
        text: String,
        color: &str,
        font_size: usize,
        bold: bool,
        font_family: FontFamily,
    ) -> Self {
        Self {
            text,
            color: color.to_string(),
            font_size,
            bold,
            font_family,
            position: None,
        }
    }

    fn with_position(mut self, position: Point) -> Self {
        self.position = Some(position);
        self
    }
}

struct NullBackend;

impl RenderBackend for NullBackend {
    fn draw_rect(
        &mut self,
        _xy: Point,
        _size: Point,
        _look: &StyleAttr,
        _properties: Option<String>,
        _clip: Option<layout::core::format::ClipHandle>,
    ) {
    }

    fn draw_line(
        &mut self,
        _start: Point,
        _stop: Point,
        _look: &StyleAttr,
        _properties: Option<String>,
    ) {
    }

    fn draw_circle(
        &mut self,
        _xy: Point,
        _size: Point,
        _look: &StyleAttr,
        _properties: Option<String>,
    ) {
    }

    fn draw_text(&mut self, _xy: Point, _text: &str, _look: &StyleAttr) {}

    fn draw_arrow(
        &mut self,
        _path: &[(Point, Point)],
        _dashed: bool,
        _head: (bool, bool),
        _look: &StyleAttr,
        _properties: Option<String>,
        _text: &str,
    ) {
    }

    fn create_clip(&mut self, _xy: Point, _size: Point, _rounded_px: usize) -> usize {
        0
    }
}

struct SvgWriter {
    content: Group,
    overlay: Group,
    defs: Definitions,
    view_size: Point,
    counter: usize,
}

impl SvgWriter {
    fn new() -> Self {
        let mut defs = Definitions::new();
        let start_marker = Marker::new()
            .set("id", "startarrow")
            .set("markerWidth", 10)
            .set("markerHeight", 7)
            .set("refX", 2)
            .set("refY", 3.5)
            .set("orient", "auto")
            .add(
                Polygon::new()
                    .set("points", "10 0, 10 7, 0 3.5")
                    .set("fill", "context-stroke"),
            );
        let end_marker = Marker::new()
            .set("id", "endarrow")
            .set("markerWidth", 10)
            .set("markerHeight", 7)
            .set("refX", 8)
            .set("refY", 3.5)
            .set("orient", "auto")
            .add(
                Polygon::new()
                    .set("points", "0 0, 10 3.5, 0 7")
                    .set("fill", "context-stroke"),
            );
        defs.append(start_marker);
        defs.append(end_marker);

        Self {
            content: Group::new(),
            overlay: Group::new(),
            defs,
            view_size: Point::new(0.0, 0.0),
            counter: 0,
        }
    }

    fn grow_window(&mut self, point: Point, size: Point) {
        self.view_size.x = self.view_size.x.max(point.x + size.x);
        self.view_size.y = self.view_size.y.max(point.y + size.y);
    }

    fn draw_rect(
        &mut self,
        top_left: Point,
        size: Point,
        stroke: Option<&str>,
        stroke_width: f64,
        fill: Option<&str>,
        rounded: f64,
    ) {
        self.grow_window(top_left, size);

        let stroke_color = stroke.unwrap_or("none");
        let fill_color = fill.unwrap_or("none");
        let width = if stroke.is_some() { stroke_width } else { 0.0 };
        let mut rect = Rectangle::new()
            .set("x", top_left.x)
            .set("y", top_left.y)
            .set("width", size.x)
            .set("height", size.y)
            .set("fill", fill_color)
            .set("stroke", stroke_color)
            .set("stroke-width", width);
        if rounded > 0.0 {
            rect = rect.set("rx", rounded).set("ry", rounded);
        }
        self.content.append(rect);
    }

    fn draw_circle_overlay(&mut self, center: Point, radius: f64, fill: &str) {
        let circle = Circle::new()
            .set("cx", center.x)
            .set("cy", center.y)
            .set("r", radius)
            .set("fill", fill);
        self.overlay.append(circle);

        let top_left = Point::new(center.x - radius, center.y - radius);
        let size = Point::new(radius * 2.0, radius * 2.0);
        self.grow_window(top_left, size);
    }

<<<<<<< HEAD
    fn draw_line(&mut self, start: Point, end: Point, color: &str, width: f64) {
        let line = Line::new()
            .set("x1", start.x)
            .set("y1", start.y)
            .set("x2", end.x)
            .set("y2", end.y)
            .set("stroke", color)
            .set("stroke-width", width);
        self.content.append(line);

        let top_left = Point::new(start.x.min(end.x), start.y.min(end.y));
        let size = Point::new((start.x - end.x).abs(), (start.y - end.y).abs());
        self.grow_window(top_left, size);
    }

    fn append_node<T>(&mut self, node: T)
    where
        T: Into<Box<dyn Node>>,
    {
        self.content.append(node);
    }

=======
>>>>>>> d00e3b2c
    #[allow(clippy::too_many_arguments)]
    fn draw_text(
        &mut self,
        pos: Point,
        text: &str,
        font_size: usize,
        color: &str,
        bold: bool,
        anchor: &str,
        family: FontFamily,
    ) {
        if text.is_empty() {
            return;
        }

        let escaped = escape_xml(text);
        let weight = if bold { "bold" } else { "normal" };
        let mut node = Text::new()
            .set("x", pos.x)
            .set("y", pos.y)
            .set("text-anchor", anchor)
            .set("dominant-baseline", "middle")
            .set("font-family", family.as_css())
            .set("font-size", format!("{font_size}px"))
            .set("fill", color)
            .set("font-weight", weight);
        node.append(TextNode::new(escaped));
        self.content.append(node);

        let size = get_size_for_str(text, font_size);
        let top_left = Point::new(pos.x, pos.y - size.y / 2.0);
        self.grow_window(top_left, size);
    }

    #[allow(clippy::too_many_arguments)]
    fn draw_text_overlay(
        &mut self,
        pos: Point,
        text: &str,
        font_size: usize,
        color: &str,
        bold: bool,
        anchor: &str,
        family: FontFamily,
    ) {
        if text.is_empty() {
            return;
        }

        let escaped = escape_xml(text);
        let weight = if bold { "bold" } else { "normal" };
        let mut node = Text::new()
            .set("x", pos.x)
            .set("y", pos.y)
            .set("text-anchor", anchor)
            .set("dominant-baseline", "middle")
            .set("font-family", family.as_css())
            .set("font-size", format!("{font_size}px"))
            .set("fill", color)
            .set("font-weight", weight)
            .set("stroke", "white")
            .set("stroke-width", EDGE_LABEL_HALO_WIDTH)
            .set("paint-order", "stroke")
            .set("stroke-linejoin", "round");
        node.append(TextNode::new(escaped));
        self.overlay.append(node);

        let size = get_size_for_str(text, font_size);
        let top_left = Point::new(pos.x, pos.y - size.y / 2.0);
        self.grow_window(top_left, size);
    }

    fn draw_arrow(
        &mut self,
        path: &[BezierSegment],
        dashed: bool,
        head: (bool, bool),
        look: &StyleAttr,
        label: Option<&ArrowLabel>,
    ) {
        if path.is_empty() {
            return;
        }

        for segment in path {
            self.grow_window(segment.start, Point::new(0.0, 0.0));
            self.grow_window(segment.c1, Point::new(0.0, 0.0));
            self.grow_window(segment.c2, Point::new(0.0, 0.0));
            self.grow_window(segment.end, Point::new(0.0, 0.0));
        }

        let stroke_color = look.line_color.to_web_color();
        let stroke_color = normalize_web_color(&stroke_color);

        let path_data = build_path_data(path);
        let path_id = format!("arrow{}", self.counter);
        let mut path_el = SvgPath::new()
            .set("id", path_id.clone())
            .set("d", path_data)
            .set("stroke", stroke_color)
            .set("stroke-width", look.line_width)
            .set("fill", "none");
        if dashed {
            path_el = path_el.set("stroke-dasharray", "5,5");
        }
        if head.0 {
            path_el = path_el.set("marker-start", "url(#startarrow)");
        }
        if head.1 {
            path_el = path_el.set("marker-end", "url(#endarrow)");
        }
        self.content.append(path_el);

        if let Some(label) = label {
            if label.text.is_empty() {
                self.counter += 1;
                return;
            }
            if let Some(pos) = label.position {
                self.draw_text_overlay(
                    pos,
                    &label.text,
                    label.font_size,
                    &label.color,
                    label.bold,
                    "middle",
                    label.font_family,
                );
            } else {
                let label_path_id = format!("{}_label", path_id);
                let start = path[0].start;
                let end = path[path.len() - 1].end;
                let label_path_data = build_explicit_path_data(path, start.x > end.x);
                let label_path_el = SvgPath::new()
                    .set("id", label_path_id.clone())
                    .set("d", label_path_data)
                    .set("fill", "none")
                    .set("stroke", "none");
                self.overlay.append(label_path_el);

                let escaped = escape_xml(&label.text);
                let weight = if label.bold { "bold" } else { "normal" };
                let mut text_path = TextPath::new()
                    .set("href", format!("#{label_path_id}"))
                    .set("startOffset", "50%")
                    .set("text-anchor", "middle")
                    .set("dy", EDGE_LABEL_OFFSET)
                    .set("font-family", label.font_family.as_css())
                    .set("font-size", format!("{}px", label.font_size))
                    .set("fill", label.color.clone())
                    .set("font-weight", weight)
                    .set("stroke", "white")
                    .set("stroke-width", EDGE_LABEL_HALO_WIDTH)
                    .set("paint-order", "stroke")
                    .set("stroke-linejoin", "round");
                text_path.append(TextNode::new(escaped));
                let mut text_node = Text::new();
                text_node.append(text_path);
                self.overlay.append(text_node);
            }
        }

        self.counter += 1;
    }

    fn finalize(self) -> String {
        let width = if self.view_size.x < 1.0 {
            1.0
        } else {
            self.view_size.x + GRAPH_MARGIN
        };
        let height = if self.view_size.y < 1.0 {
            1.0
        } else {
            self.view_size.y + GRAPH_MARGIN
        };

        Document::new()
            .set("width", width)
            .set("height", height)
            .set("viewBox", (0, 0, width, height))
            .set("xmlns", "http://www.w3.org/2000/svg")
<<<<<<< HEAD
            .set("xmlns:xlink", "http://www.w3.org/1999/xlink")
=======
>>>>>>> d00e3b2c
            .add(self.defs)
            .add(self.content)
            .add(self.overlay)
            .to_string()
    }
}

fn escape_xml(input: &str) -> String {
    let mut res = String::new();
    for ch in input.chars() {
        match ch {
            '&' => res.push_str("&amp;"),
            '<' => res.push_str("&lt;"),
            '>' => res.push_str("&gt;"),
            '"' => res.push_str("&quot;"),
            '\'' => res.push_str("&apos;"),
            _ => res.push(ch),
        }
    }
    res
}

<<<<<<< HEAD
fn build_text_node(
    pos: Point,
    text: &str,
    font_size: usize,
    color: &str,
    bold: bool,
    anchor: &str,
    family: FontFamily,
) -> Text {
    let escaped = escape_xml(text);
    let weight = if bold { "bold" } else { "normal" };
    let mut node = Text::new()
        .set("x", pos.x)
        .set("y", pos.y)
        .set("text-anchor", anchor)
        .set("dominant-baseline", "middle")
        .set("font-family", family.as_css())
        .set("font-size", format!("{font_size}px"))
        .set("fill", color)
        .set("font-weight", weight);
    node.append(TextNode::new(escaped));
    node
}

fn svg_data_uri(svg: &str) -> String {
    format!(
        "data:image/svg+xml;base64,{}",
        base64_encode(svg.as_bytes())
    )
}

fn base64_encode(input: &[u8]) -> String {
    const TABLE: &[u8; 64] = b"ABCDEFGHIJKLMNOPQRSTUVWXYZabcdefghijklmnopqrstuvwxyz0123456789+/";
    let mut out = String::with_capacity(input.len().div_ceil(3) * 4);
    let mut i = 0;
    while i < input.len() {
        let b0 = input[i];
        let b1 = if i + 1 < input.len() { input[i + 1] } else { 0 };
        let b2 = if i + 2 < input.len() { input[i + 2] } else { 0 };
        let triple = ((b0 as u32) << 16) | ((b1 as u32) << 8) | (b2 as u32);
        let idx0 = ((triple >> 18) & 0x3F) as usize;
        let idx1 = ((triple >> 12) & 0x3F) as usize;
        let idx2 = ((triple >> 6) & 0x3F) as usize;
        let idx3 = (triple & 0x3F) as usize;
        out.push(TABLE[idx0] as char);
        out.push(TABLE[idx1] as char);
        if i + 1 < input.len() {
            out.push(TABLE[idx2] as char);
        } else {
            out.push('=');
        }
        if i + 2 < input.len() {
            out.push(TABLE[idx3] as char);
        } else {
            out.push('=');
        }
        i += 3;
    }
    out
}

fn legend_text_width(text: &str, font_size: usize) -> f64 {
    text.chars().count() as f64 * font_size as f64 * LEGEND_TEXT_WIDTH_FACTOR
}

=======
>>>>>>> d00e3b2c
fn normalize_web_color(color: &str) -> String {
    if color.len() == 9 && color.starts_with('#') {
        return format!("#{}", &color[1..7]);
    }
    color.to_string()
}

fn colored_edge_style(base: &StyleAttr, color: &str) -> StyleAttr {
    StyleAttr::new(Color::fast(color), base.line_width, None, 0, EDGE_FONT_SIZE)
}

fn edge_cycle_color_index(slot: &mut usize) -> usize {
    let idx = EDGE_COLOR_ORDER[*slot % EDGE_COLOR_ORDER.len()];
    *slot += 1;
    idx
}

fn lighten_hex(color: &str, amount: f64) -> String {
    let Some(hex) = color.strip_prefix('#') else {
        return color.to_string();
    };
    if hex.len() != 6 {
        return color.to_string();
    }
    let parse = |idx| u8::from_str_radix(&hex[idx..idx + 2], 16).ok();
    let (Some(r), Some(g), Some(b)) = (parse(0), parse(2), parse(4)) else {
        return color.to_string();
    };
    let blend = |c| ((c as f64) + (255.0 - c as f64) * amount).round() as u8;
    format!("#{:02X}{:02X}{:02X}", blend(r), blend(g), blend(b))
}

fn wrap_text(text: &str, max_width: usize) -> String {
    if text.len() <= max_width {
        return text.to_string();
    }
    let mut out = String::new();
    let mut line_len = 0;
    for word in text.split_whitespace() {
        let next_len = if line_len == 0 {
            word.len()
        } else {
            line_len + 1 + word.len()
        };
        if next_len > max_width && line_len > 0 {
            out.push('\n');
            out.push_str(word);
            line_len = word.len();
        } else {
            if line_len > 0 {
                out.push(' ');
            }
            out.push_str(word);
            line_len = next_len;
        }
    }
    out
}

fn wrap_type_label(label: &str, max_width: usize) -> String {
    if label.len() <= max_width {
        return label.to_string();
    }

    let tokens = split_type_tokens(label);
    let mut lines: Vec<String> = Vec::new();
    let mut current = String::new();
    let mut current_len = 0usize;

    for token in tokens {
        if token.is_empty() {
            continue;
        }

        let chunks = split_long_token(&token, max_width);
        for chunk in chunks {
            if current_len + chunk.len() > max_width && !current.is_empty() {
                lines.push(current);
                current = String::new();
                current_len = 0;
            }

            current.push_str(&chunk);
            current_len += chunk.len();

            if chunk == "," || chunk == "<" || chunk == ">" {
                lines.push(current);
                current = String::new();
                current_len = 0;
            }
        }
    }

    if !current.is_empty() {
        lines.push(current);
    }

    if lines.is_empty() {
        return label.to_string();
    }
    lines.join("\n")
}

fn split_long_token(token: &str, max_width: usize) -> Vec<String> {
    if token.len() <= max_width || token == "::" {
        return vec![token.to_string()];
    }

    let mut out = Vec::new();
    let mut start = 0;
    let chars: Vec<char> = token.chars().collect();
    while start < chars.len() {
        let end = (start + max_width).min(chars.len());
        out.push(chars[start..end].iter().collect());
        start = end;
    }
    out
}

fn cell_text_size(cell: &TableCell) -> Point {
    let mut max_width: f64 = 0.0;
    if cell.lines.is_empty() {
        return Point::new(1.0, 1.0);
    }
    for line in &cell.lines {
        let size = get_size_for_str(&line.text, line.font_size);
        max_width = max_width.max(size.x);
    }
    Point::new(max_width, cell_text_height(cell).max(1.0))
}

fn cell_text_height(cell: &TableCell) -> f64 {
    if cell.lines.is_empty() {
        return 1.0;
    }
    let base: f64 = cell.lines.iter().map(|line| line.font_size as f64).sum();
    let spacing = CELL_LINE_SPACING * (cell.lines.len().saturating_sub(1) as f64);
    base + spacing
}

fn collect_port_anchors(node: &NodeRender, element: &Element) -> HashMap<String, Point> {
    let pos = element.position();
    let center = pos.center();
    let size = pos.size(false);
    let left_x = center.x - size.x / 2.0;
    let right_x = center.x + size.x / 2.0;

    let mut anchors = HashMap::new();
    let mut collector = PortAnchorCollector {
        anchors: &mut anchors,
        node_left_x: left_x,
        node_right_x: right_x,
    };
    visit_table(
        &node.table,
        element.orientation,
        center,
        size,
        &mut collector,
    );
    anchors
}

struct PortAnchorCollector<'a> {
    anchors: &'a mut HashMap<String, Point>,
    node_left_x: f64,
    node_right_x: f64,
}

impl TableVisitor for PortAnchorCollector<'_> {
    fn handle_cell(&mut self, cell: &TableCell, loc: Point, _size: Point) {
        let Some(port) = &cell.port else {
            return;
        };

        let is_output = port.starts_with("out_");
        let port_offset = PORT_LINE_GAP + PORT_DOT_RADIUS;
        let x = if is_output {
            self.node_right_x + port_offset
        } else {
            self.node_left_x - port_offset
        };
        self.anchors.insert(port.clone(), Point::new(x, loc.y));
    }
}

fn resolve_anchor(section: &SectionLayout, node: NodeHandle, port: Option<&String>) -> Point {
    if let Some(port) = port
        && let Some(anchors) = section.port_anchors.get(&node)
        && let Some(point) = anchors.get(port)
    {
        return *point;
    }

    section.graph.element(node).position().center()
}

#[derive(Clone, Copy)]
struct BackEdgePlan {
    idx: usize,
    span: f64,
}

struct NodeBounds {
    handle: NodeHandle,
    left: f64,
    right: f64,
    top: f64,
    bottom: f64,
    center_x: f64,
}

fn collect_node_bounds(section: &SectionLayout) -> Vec<NodeBounds> {
    let mut bounds = Vec::with_capacity(section.nodes.len());
    for node in &section.nodes {
        let pos = section.graph.element(node.handle).position();
        let (top_left, bottom_right) = pos.bbox(false);
        bounds.push(NodeBounds {
            handle: node.handle,
            left: top_left.x,
            right: bottom_right.x,
            top: top_left.y,
            bottom: bottom_right.y,
            center_x: (top_left.x + bottom_right.x) / 2.0,
        });
    }
    bounds
}

fn max_bottom_for_span(bounds: &[NodeBounds], min_x: f64, max_x: f64) -> f64 {
    bounds
        .iter()
        .filter(|b| b.right >= min_x && b.left <= max_x)
        .map(|b| b.bottom)
        .fold(f64::NEG_INFINITY, f64::max)
}

fn min_top_for_span(bounds: &[NodeBounds], min_x: f64, max_x: f64) -> f64 {
    bounds
        .iter()
        .filter(|b| b.right >= min_x && b.left <= max_x)
        .map(|b| b.top)
        .fold(f64::INFINITY, f64::min)
}

fn span_has_intermediate(
    bounds: &[NodeBounds],
    min_x: f64,
    max_x: f64,
    src: NodeHandle,
    dst: NodeHandle,
) -> bool {
    bounds.iter().any(|b| {
        b.handle != src
            && b.handle != dst
            && b.center_x > min_x + INTERMEDIATE_X_EPS
            && b.center_x < max_x - INTERMEDIATE_X_EPS
    })
}

fn assign_back_edge_offsets(plans: &[BackEdgePlan], offsets: &mut [f64]) {
    let mut plans = plans.to_vec();
    plans.sort_by(|a, b| a.span.partial_cmp(&b.span).unwrap_or(Ordering::Equal));

    let mut layer = 0usize;
    let mut last_span: Option<f64> = None;
    let mut layer_counts: HashMap<usize, usize> = HashMap::new();

    for plan in plans {
        if let Some(prev_span) = last_span
            && (plan.span - prev_span).abs() > BACK_EDGE_SPAN_EPS
        {
            layer += 1;
        }
        last_span = Some(plan.span);

        let dup = layer_counts.entry(layer).or_insert(0);
        offsets[plan.idx] =
            layer as f64 * BACK_EDGE_STACK_SPACING + *dup as f64 * BACK_EDGE_DUP_SPACING;
        *dup += 1;
    }
}

fn expand_bounds(bounds: &mut (Point, Point), point: Point) {
    bounds.0.x = bounds.0.x.min(point.x);
    bounds.0.y = bounds.0.y.min(point.y);
    bounds.1.x = bounds.1.x.max(point.x);
    bounds.1.y = bounds.1.y.max(point.y);
}

fn port_dir(port: Option<&String>) -> Option<f64> {
    port.and_then(|name| {
        if name.starts_with("out_") {
            Some(1.0)
        } else if name.starts_with("in_") {
            Some(-1.0)
        } else {
            None
        }
    })
}

fn port_dir_incoming(port: Option<&String>) -> Option<f64> {
    port_dir(port).map(|dir| -dir)
}

fn fallback_port_dirs(start: Point, end: Point) -> (f64, f64) {
    let dir = if end.x >= start.x { 1.0 } else { -1.0 };
    (dir, dir)
}

fn lerp_point(a: Point, b: Point, t: f64) -> Point {
    Point::new(a.x + (b.x - a.x) * t, a.y + (b.y - a.y) * t)
}

fn straight_segment(start: Point, end: Point) -> BezierSegment {
    BezierSegment {
        start,
        c1: lerp_point(start, end, 1.0 / 3.0),
        c2: lerp_point(start, end, 2.0 / 3.0),
        end,
    }
}

fn edge_stub_len(start: Point, end: Point) -> f64 {
    let dx = (end.x - start.x).abs();
    if dx <= 0.0 {
        return 0.0;
    }
    let max_stub = dx * 0.45;
    let mut stub = EDGE_STUB_LEN.min(max_stub);
    let min_stub = EDGE_STUB_MIN.min(max_stub);
    if stub < min_stub {
        stub = min_stub;
    }
    stub
}

fn edge_port_handle(start: Point, end: Point) -> f64 {
    let dx = (end.x - start.x).abs();
    let mut handle = EDGE_PORT_HANDLE.min(dx * 0.2);
    if handle < 6.0 {
        handle = 6.0;
    }
    handle
}

fn build_edge_path(start: Point, end: Point, start_dir: f64, end_dir: f64) -> Vec<BezierSegment> {
    let dir = if end.x >= start.x { 1.0 } else { -1.0 };
    let stub = edge_stub_len(start, end);
    if stub <= 1.0 {
        let dx = (end.x - start.x).abs().max(40.0);
        let ctrl1 = Point::new(start.x + dir * dx * 0.5, start.y);
        let ctrl2 = Point::new(end.x - dir * dx * 0.5, end.y);
        return vec![BezierSegment {
            start,
            c1: ctrl1,
            c2: ctrl2,
            end,
        }];
    }

    let start_stub = Point::new(start.x + start_dir * stub, start.y);
    let end_stub = Point::new(end.x - end_dir * stub, end.y);
    let inner_dir = if end_stub.x >= start_stub.x {
        1.0
    } else {
        -1.0
    };
    let curve_dx = ((end_stub.x - start_stub.x).abs() * 0.35).max(10.0);

    let seg1 = straight_segment(start, start_stub);
    let seg2 = BezierSegment {
        start: start_stub,
        c1: Point::new(start_stub.x + inner_dir * curve_dx, start_stub.y),
        c2: Point::new(end_stub.x - inner_dir * curve_dx, end_stub.y),
        end: end_stub,
    };
    let seg3 = straight_segment(end_stub, end);
    vec![seg1, seg2, seg3]
}

fn build_back_edge_path(
    start: Point,
    end: Point,
    lane_y: f64,
    start_dir: f64,
    end_dir: f64,
) -> Vec<BezierSegment> {
    build_lane_path(start, end, lane_y, start_dir, end_dir)
}

fn build_loop_path(
    start: Point,
    end: Point,
    bbox: (Point, Point),
    start_dir: f64,
    end_dir: f64,
) -> Vec<BezierSegment> {
    let height = bbox.1.y - bbox.0.y;
    let loop_dy = height * 0.8 + 30.0;

    let center_y = (bbox.0.y + bbox.1.y) / 2.0;

    let dir_y = if (start.y + end.y) / 2.0 < center_y {
        -1.0
    } else {
        1.0
    };
    let lane_y = center_y + dir_y * loop_dy;
    build_back_edge_path(start, end, lane_y, start_dir, end_dir)
}

fn build_lane_path(
    start: Point,
    end: Point,
    lane_y: f64,
    start_dir: f64,
    end_dir: f64,
) -> Vec<BezierSegment> {
    let base_stub = edge_port_handle(start, end);
    let dy_start = (lane_y - start.y).abs();
    let dy_end = (lane_y - end.y).abs();
    let max_stub = (end.x - start.x).abs().max(40.0) * 0.45;
    let start_stub = (base_stub + dy_start * 0.6).min(max_stub.max(base_stub));
    let end_stub = (base_stub + dy_end * 0.6).min(max_stub.max(base_stub));
    let mut start_corner = Point::new(start.x, lane_y);
    let mut end_corner = Point::new(end.x, lane_y);
    let lane_dir = if (end_corner.x - start_corner.x).abs() < 1.0 {
        if end_dir.abs() > 0.0 {
            end_dir
        } else {
            start_dir
        }
    } else if end_corner.x >= start_corner.x {
        1.0
    } else {
        -1.0
    };
    let span = (end_corner.x - start_corner.x).abs();
    if start.x < end.x && span > 1.0 {
        let min_span = 60.0;
        let mut shrink = (span * 0.2).min(80.0);
        let max_shrink = ((span - min_span).max(0.0)) / 2.0;
        if shrink > max_shrink {
            shrink = max_shrink;
        }
        start_corner.x += lane_dir * shrink;
        end_corner.x -= lane_dir * shrink;
    }
    let entry_dir = -lane_dir;
    let handle_scale = if start.x < end.x { 0.6 } else { 1.0 };
    let entry_handle = (start_stub * handle_scale).max(6.0);
    let exit_handle = (end_stub * handle_scale).max(6.0);
    let seg1 = BezierSegment {
        start,
        c1: Point::new(start.x + start_dir * entry_handle, start.y),
        c2: Point::new(start_corner.x + entry_dir * entry_handle, lane_y),
        end: start_corner,
    };
    let seg2 = straight_segment(start_corner, end_corner);
    let seg3 = BezierSegment {
        start: end_corner,
        c1: Point::new(end_corner.x + lane_dir * exit_handle, lane_y),
        c2: Point::new(end.x - end_dir * exit_handle, end.y),
        end,
    };
    vec![seg1, seg2, seg3]
}

fn build_path_data(path: &[BezierSegment]) -> Data {
    if path.is_empty() {
        return Data::new();
    }

    let first = &path[0];
    let mut data = Data::new()
        .move_to((first.start.x, first.start.y))
        .cubic_curve_to((
            first.c1.x,
            first.c1.y,
            first.c2.x,
            first.c2.y,
            first.end.x,
            first.end.y,
        ));
    for segment in path.iter().skip(1) {
        data = data.cubic_curve_to((
            segment.c1.x,
            segment.c1.y,
            segment.c2.x,
            segment.c2.y,
            segment.end.x,
            segment.end.y,
        ));
    }
    data
}

fn build_explicit_path_data(path: &[BezierSegment], reverse: bool) -> Data {
    if path.is_empty() {
        return Data::new();
    }

    if !reverse {
        return build_path_data(path);
    }

    let mut iter = path.iter().rev();
    let Some(first) = iter.next() else {
        return Data::new();
    };
    let mut data = Data::new()
        .move_to((first.end.x, first.end.y))
        .cubic_curve_to((
            first.c2.x,
            first.c2.y,
            first.c1.x,
            first.c1.y,
            first.start.x,
            first.start.y,
        ));
    for segment in iter {
        data = data.cubic_curve_to((
            segment.c2.x,
            segment.c2.y,
            segment.c1.x,
            segment.c1.y,
            segment.start.x,
            segment.start.y,
        ));
    }
    data
}

fn place_edge_label(
    text: &str,
    font_size: usize,
    path: &[BezierSegment],
    blocked: &[(Point, Point)],
) -> Point {
    let (mid, dir) = path_label_anchor(path);
    let mut normal = Point::new(-dir.y, dir.x);
    if normal.x == 0.0 && normal.y == 0.0 {
        normal = Point::new(0.0, -1.0);
    }
    if normal.y > 0.0 {
        normal = Point::new(-normal.x, -normal.y);
    }
    place_label_with_normal(text, font_size, mid, normal, blocked)
}

fn place_self_loop_label(
    text: &str,
    font_size: usize,
    path: &[BezierSegment],
    node_center: Point,
    blocked: &[(Point, Point)],
) -> Point {
    if path.is_empty() {
        return node_center;
    }
    let mut best = &path[0];
    let mut best_len = 0.0;
    for seg in path {
        let len = segment_length(seg);
        if len > best_len {
            best_len = len;
            best = seg;
        }
    }
    let mid = segment_point(best, 0.5);
    let mut normal = Point::new(mid.x - node_center.x, mid.y - node_center.y);
    let norm = (normal.x * normal.x + normal.y * normal.y).sqrt();
    if norm > 0.0 {
        normal = Point::new(normal.x / norm, normal.y / norm);
    } else {
        normal = Point::new(0.0, 1.0);
    }
    place_label_with_offset(text, font_size, mid, normal, 0.0, blocked)
}

fn find_horizontal_lane_span(path: &[BezierSegment]) -> Option<(f64, f64, f64)> {
    let mut best: Option<(f64, f64)> = None;
    let mut best_dx = 0.0;
    let tol = 0.5;

    for seg in path {
        let dy = (seg.end.y - seg.start.y).abs();
        if dy > tol {
            continue;
        }
        if (seg.c1.y - seg.start.y).abs() > tol || (seg.c2.y - seg.start.y).abs() > tol {
            continue;
        }
        let dx = (seg.end.x - seg.start.x).abs();
        if dx <= best_dx {
            continue;
        }
        best_dx = dx;
        best = Some((
            (seg.start.x + seg.end.x) / 2.0,
            (seg.start.y + seg.end.y) / 2.0,
        ));
    }

    best.map(|(x, y)| (x, y, best_dx))
}

fn place_detour_label(
    text: &str,
    font_size: usize,
    center_x: f64,
    lane_y: f64,
    above: bool,
    blocked: &[(Point, Point)],
) -> Point {
    let mid = Point::new(center_x, lane_y);
    let normal = if above {
        Point::new(0.0, -1.0)
    } else {
        Point::new(0.0, 1.0)
    };
    let extra = (font_size as f64 * 0.6).max(DETOUR_LABEL_CLEARANCE);
    place_label_with_offset(text, font_size, mid, normal, extra, blocked)
}

fn place_label_with_normal(
    text: &str,
    font_size: usize,
    mid: Point,
    normal: Point,
    blocked: &[(Point, Point)],
) -> Point {
    place_label_with_offset(text, font_size, mid, normal, 0.0, blocked)
}

fn place_label_with_offset(
    text: &str,
    font_size: usize,
    mid: Point,
    normal: Point,
    offset: f64,
    blocked: &[(Point, Point)],
) -> Point {
    let size = get_size_for_str(text, font_size);
    let mut normal = normal;
    if normal.x == 0.0 && normal.y == 0.0 {
        normal = Point::new(0.0, -1.0);
    }
    let base_offset = EDGE_LABEL_OFFSET + offset;
    let step = font_size as f64 + 6.0;
    let mut last = Point::new(
        mid.x + normal.x * base_offset,
        mid.y + normal.y * base_offset,
    );
    for attempt in 0..6 {
        let offset = base_offset + attempt as f64 * step;
        let pos = Point::new(mid.x + normal.x * offset, mid.y + normal.y * offset);
        let bbox = label_bbox(pos, size, 2.0);
        if !blocked.iter().any(|b| rects_overlap(*b, bbox)) {
            return pos;
        }
        last = pos;
    }
    last
}

fn label_bbox(center: Point, size: Point, pad: f64) -> (Point, Point) {
    let half_w = size.x / 2.0 + pad;
    let half_h = size.y / 2.0 + pad;
    (
        Point::new(center.x - half_w, center.y - half_h),
        Point::new(center.x + half_w, center.y + half_h),
    )
}

fn rects_overlap(a: (Point, Point), b: (Point, Point)) -> bool {
    a.1.x >= b.0.x && b.1.x >= a.0.x && a.1.y >= b.0.y && b.1.y >= a.0.y
}

fn clamp_label_position(pos: Point, text: &str, font_size: usize, min: Point, max: Point) -> Point {
    let size = get_size_for_str(text, font_size);
    let half_w = size.x / 2.0 + 2.0;
    let half_h = size.y / 2.0 + 2.0;
    let min_x = min.x + half_w;
    let max_x = max.x - half_w;
    let min_y = min.y + half_h;
    let max_y = max.y - half_h;

    Point::new(pos.x.clamp(min_x, max_x), pos.y.clamp(min_y, max_y))
}

fn segment_length(seg: &BezierSegment) -> f64 {
    seg.start.distance_to(seg.c1) + seg.c1.distance_to(seg.c2) + seg.c2.distance_to(seg.end)
}

fn segment_point(seg: &BezierSegment, t: f64) -> Point {
    let u = 1.0 - t;
    let tt = t * t;
    let uu = u * u;
    let uuu = uu * u;
    let ttt = tt * t;

    let mut p = Point::new(0.0, 0.0);
    p.x = uuu * seg.start.x + 3.0 * uu * t * seg.c1.x + 3.0 * u * tt * seg.c2.x + ttt * seg.end.x;
    p.y = uuu * seg.start.y + 3.0 * uu * t * seg.c1.y + 3.0 * u * tt * seg.c2.y + ttt * seg.end.y;
    p
}

fn detour_lane_bounds_from_points(start: Point, end: Point) -> (f64, f64) {
    let dx_total = (start.x - end.x).abs().max(40.0);
    let max_dx = (dx_total / 2.0 - 10.0).max(20.0);
    let curve_dx = (dx_total * 0.25).min(max_dx);
    let left = start.x.min(end.x) + curve_dx;
    let right = start.x.max(end.x) - curve_dx;
    (left, right)
}

fn build_straight_label_slots(
    edge_points: &[(Point, Point)],
    edge_is_detour: &[bool],
    edge_is_self: &[bool],
) -> HashMap<usize, StraightLabelSlot> {
    type StraightGroupKey = (i64, i64); // (start_x_bucket, start_y_bucket)
    type StraightEdgeEntry = (usize, Point, Point); // (edge_idx, start, end)

    let mut groups: HashMap<StraightGroupKey, Vec<StraightEdgeEntry>> = HashMap::new();
    for (idx, (start, end)) in edge_points.iter().enumerate() {
        if edge_is_detour[idx] || edge_is_self[idx] {
            continue;
        }
        let key = (
            (start.x / 10.0).round() as i64,
            (start.y / 10.0).round() as i64,
        );
        groups.entry(key).or_default().push((idx, *start, *end));
    }

    let mut slots = HashMap::new();
    for (_key, mut edges) in groups {
        edges.sort_by(|a, b| {
            a.1.y
                .partial_cmp(&b.1.y)
                .unwrap_or(Ordering::Equal)
                .then_with(|| a.2.y.partial_cmp(&b.2.y).unwrap_or(Ordering::Equal))
        });

        let group_count = edges.len();
        for (slot_idx, (edge_idx, start, end)) in edges.into_iter().enumerate() {
            let center_x = (start.x + end.x) / 2.0;
            let center_y = (start.y + end.y) / 2.0;
            let span = (end.x - start.x).abs().max(1.0);
            let width = span * EDGE_LABEL_FIT_RATIO;
            let normal = if end.x >= start.x {
                Point::new(0.0, -1.0)
            } else {
                Point::new(0.0, 1.0)
            };
            slots.insert(
                edge_idx,
                StraightLabelSlot {
                    center: Point::new(center_x, center_y),
                    width,
                    normal,
                    stack_offset: slot_idx as f64 * (EDGE_FONT_SIZE as f64 + 4.0),
                    group_count,
                },
            );
        }
    }

    slots
}

fn build_detour_label_slots(
    edge_points: &[(Point, Point)],
    edge_is_detour: &[bool],
    detour_above: &[bool],
    detour_lane_y: &[f64],
) -> HashMap<usize, DetourLabelSlot> {
    type DetourLaneKey = (i64, i64, bool); // (left_bucket, right_bucket, above)
    type DetourEdgeEntry = (usize, f64, f64, f64); // (edge_idx, lane_left, lane_right, start_x)

    let mut groups: HashMap<DetourLaneKey, Vec<DetourEdgeEntry>> = HashMap::new();
    for (idx, (start, end)) in edge_points.iter().enumerate() {
        if !edge_is_detour[idx] {
            continue;
        }
        let (left, right) = detour_lane_bounds_from_points(*start, *end);
        let key = (
            (left / 10.0).round() as i64,
            (right / 10.0).round() as i64,
            detour_above[idx],
        );
        groups
            .entry(key)
            .or_default()
            .push((idx, left, right, start.x));
    }

    let mut slots = HashMap::new();
    for (_key, mut edges) in groups {
        edges.sort_by(|a, b| a.3.partial_cmp(&b.3).unwrap_or(Ordering::Equal));
        let mut left = f64::INFINITY;
        let mut right = f64::NEG_INFINITY;
        for (_, lane_left, lane_right, _) in &edges {
            left = left.min(*lane_left);
            right = right.max(*lane_right);
        }
        let width = (right - left).max(1.0);
        let count = edges.len();
        let slot_width = width / count as f64;

        for (slot_idx, (edge_idx, _, _, _)) in edges.into_iter().enumerate() {
            let center_x = left + (slot_idx as f64 + 0.5) * slot_width;
            slots.insert(
                edge_idx,
                DetourLabelSlot {
                    center_x,
                    width: slot_width * 0.9,
                    lane_y: detour_lane_y[edge_idx],
                    above: detour_above[edge_idx],
                    group_count: count,
                    group_width: width,
                },
            );
        }
    }

    slots
}

fn fit_label_to_width(label: &str, max_width: f64, base_size: usize) -> (String, usize) {
    if max_width <= 0.0 {
        return (String::new(), base_size);
    }
    let mut candidate = shorten_module_path(label, max_width, base_size);
    let width = get_size_for_str(&candidate, base_size).x;
    if width <= max_width {
        return (candidate, base_size);
    }

    let mut max_chars = (max_width / base_size as f64).floor() as usize;
    if max_chars == 0 {
        max_chars = 1;
    }
    candidate = truncate_label_left(&candidate, max_chars);
    (candidate, base_size)
}

fn path_label_anchor(path: &[BezierSegment]) -> (Point, Point) {
    if path.is_empty() {
        return (Point::new(0.0, 0.0), Point::new(1.0, 0.0));
    }

    let mut best_score = 0.0;
    let mut best_mid = path[0].start;
    let mut best_dir = Point::new(1.0, 0.0);
    for seg in path {
        let a = seg.start;
        let b = seg.end;
        let dx = b.x - a.x;
        let dy = b.y - a.y;
        let len = (dx * dx + dy * dy).sqrt();
        if len <= 0.0 {
            continue;
        }
        let horiz_bonus = if dx.abs() >= dy.abs() { 50.0 } else { 0.0 };
        let score = len + horiz_bonus;
        if score > best_score {
            best_score = score;
            let t = 0.5;
            best_mid = Point::new(a.x + (b.x - a.x) * t, a.y + (b.y - a.y) * t);
            best_dir = Point::new(dx / len, dy / len);
        }
    }

    (best_mid, best_dir)
}

fn fit_edge_label(label: &str, path: &[BezierSegment], base_size: usize) -> (String, usize) {
    if label.is_empty() || path.is_empty() {
        return (label.to_string(), base_size);
    }
    let approx_len = approximate_path_length(path);
    let available = approx_len * EDGE_LABEL_FIT_RATIO;
    if available <= 0.0 {
        return (label.to_string(), base_size);
    }

    fit_label_to_width(label, available, base_size)
}

fn direction_unit(start: Point, end: Point) -> Point {
    let dx = end.x - start.x;
    let dy = end.y - start.y;
    let len = (dx * dx + dy * dy).sqrt();
    if len <= 0.0 {
        Point::new(1.0, 0.0)
    } else {
        Point::new(dx / len, dy / len)
    }
}

fn approximate_path_length(path: &[BezierSegment]) -> f64 {
    let mut length = 0.0;
    for seg in path {
        length += seg.start.distance_to(seg.c1);
        length += seg.c1.distance_to(seg.c2);
        length += seg.c2.distance_to(seg.end);
    }
    length
}

fn split_type_tokens(label: &str) -> Vec<String> {
    let mut tokens = Vec::new();
    let mut buf = String::new();
    let chars: Vec<char> = label.chars().collect();
    let mut idx = 0;
    while idx < chars.len() {
        let ch = chars[idx];
        if ch == ':' && idx + 1 < chars.len() && chars[idx + 1] == ':' {
            if !buf.is_empty() {
                tokens.push(buf.clone());
                buf.clear();
            }
            tokens.push("::".to_string());
            idx += 2;
            continue;
        }

        if ch == '<' || ch == '>' || ch == ',' {
            if !buf.is_empty() {
                tokens.push(buf.clone());
                buf.clear();
            }
            tokens.push(ch.to_string());
            idx += 1;
            continue;
        }

        if ch.is_whitespace() {
            if !buf.is_empty() {
                tokens.push(buf.clone());
                buf.clear();
            }
            idx += 1;
            continue;
        }

        buf.push(ch);
        idx += 1;
    }

    if !buf.is_empty() {
        tokens.push(buf);
    }

    tokens
}

fn shorten_module_path(label: &str, max_width: f64, font_size: usize) -> String {
    let segments: Vec<&str> = label.split("::").collect();
    if segments.len() <= 1 {
        return label.to_string();
    }

    for keep in (1..=segments.len()).rev() {
        let slice = &segments[segments.len() - keep..];
        let mut candidate = slice.join(MODULE_SEPARATOR);
        if keep < segments.len() {
            candidate = format!("{MODULE_TRUNC_MARKER}{MODULE_SEPARATOR}{candidate}");
        }
        if get_size_for_str(&candidate, font_size).x <= max_width {
            return candidate;
        }
    }

    format!(
        "{MODULE_TRUNC_MARKER}{MODULE_SEPARATOR}{}",
        segments.last().unwrap_or(&label)
    )
}

fn truncate_label_left(label: &str, max_chars: usize) -> String {
    if max_chars == 0 {
        return String::new();
    }
    let count = label.chars().count();
    if count <= max_chars {
        return label.to_string();
    }
    let keep = max_chars.saturating_sub(1);
    let tail: String = label
        .chars()
        .rev()
        .take(keep)
        .collect::<Vec<_>>()
        .into_iter()
        .rev()
        .collect();
    format!("{MODULE_TRUNC_MARKER}{tail}")
}

fn strip_type_params(label: &str) -> String {
    let mut depth = 0usize;
    let mut out = String::new();
    for ch in label.chars() {
        match ch {
            '<' => {
                depth += 1;
            }
            '>' => {
                depth = depth.saturating_sub(1);
            }
            _ => {
                if depth == 0 {
                    out.push(ch);
                }
            }
        }
    }
    out
}

fn scale_layout_positions(graph: &mut VisualGraph) {
    for handle in graph.iter_nodes() {
        let center = graph.element(handle).position().center();
        let scaled = Point::new(center.x * LAYOUT_SCALE_X, center.y * LAYOUT_SCALE_Y);
        graph.element_mut(handle).position_mut().move_to(scaled);
    }
}<|MERGE_RESOLUTION|>--- conflicted
+++ resolved
@@ -21,12 +21,8 @@
 use svg::node::Text as TextNode;
 use svg::node::element::path::Data;
 use svg::node::element::{
-<<<<<<< HEAD
     Circle, Definitions, Element as SvgElement, Group, Image, Line, Marker, Path as SvgPath,
     Polygon, Rectangle, Text, TextPath,
-=======
-    Circle, Definitions, Group, Marker, Path as SvgPath, Polygon, Rectangle, Text, TextPath,
->>>>>>> d00e3b2c
 };
 use tempfile::Builder;
 
@@ -44,10 +40,7 @@
 const MODULE_TRUNC_MARKER: &str = "…";
 const MODULE_SEPARATOR: &str = "⠶";
 const PLACEHOLDER_TEXT: &str = "\u{2014}";
-<<<<<<< HEAD
 const COPPER_LOGO_SVG: &str = include_str!("../assets/cu29.svg");
-=======
->>>>>>> d00e3b2c
 
 // Color palette and fills.
 const BORDER_COLOR: &str = "#999999";
@@ -55,14 +48,11 @@
 const DIM_GRAY: &str = "dimgray";
 const LIGHT_GRAY: &str = "lightgray";
 const CLUSTER_COLOR: &str = "#bbbbbb";
-<<<<<<< HEAD
 const BRIDGE_HEADER_BG: &str = "#f7d7e4";
 const SOURCE_HEADER_BG: &str = "#ddefc7";
 const SINK_HEADER_BG: &str = "#cce0ff";
 const TASK_HEADER_BG: &str = "#fde7c2";
 const COPPER_LINK_COLOR: &str = "#0000E0";
-=======
->>>>>>> d00e3b2c
 const EDGE_COLOR_PALETTE: [&str; 10] = [
     "#1F77B4", "#FF7F0E", "#2CA02C", "#D62728", "#9467BD", "#8C564B", "#E377C2", "#7F7F7F",
     "#BCBD22", "#17BECF",
@@ -97,7 +87,6 @@
 const EDGE_PORT_HANDLE: f64 = 12.0;
 const PORT_DOT_RADIUS: f64 = 2.6;
 const PORT_LINE_GAP: f64 = 2.8;
-<<<<<<< HEAD
 const LEGEND_TITLE_SIZE: usize = 11;
 const LEGEND_FONT_SIZE: usize = 10;
 const LEGEND_SWATCH_SIZE: f64 = 10.0;
@@ -118,8 +107,6 @@
     ("Sink", SINK_HEADER_BG),
     ("Bridge", BRIDGE_HEADER_BG),
 ];
-=======
->>>>>>> d00e3b2c
 
 #[derive(Parser)]
 #[clap(author, version, about, long_about = None)]
@@ -288,17 +275,10 @@
             .is_empty();
 
         let header_fill = match node.flavor {
-<<<<<<< HEAD
             config::Flavor::Bridge => BRIDGE_HEADER_BG,
             config::Flavor::Task if is_src => SOURCE_HEADER_BG,
             config::Flavor::Task if is_sink => SINK_HEADER_BG,
             _ => TASK_HEADER_BG,
-=======
-            config::Flavor::Bridge => "#f7d7e4",
-            config::Flavor::Task if is_src => "#ddefc7",
-            config::Flavor::Task if is_sink => "#cce0ff",
-            _ => "#fde7c2",
->>>>>>> d00e3b2c
         };
 
         let (table, port_lookup) = build_node_table(node, node_weight, header_fill);
@@ -432,13 +412,9 @@
         ),
     ];
     rows.push(TableNode::Cell(
-<<<<<<< HEAD
-        TableCell::new(header_lines).with_background(header_fill),
-=======
         TableCell::new(header_lines)
             .with_background(header_fill)
             .with_align(TextAlign::Center),
->>>>>>> d00e3b2c
     ));
 
     let mut port_lookup = PortLookup::default();
@@ -661,11 +637,8 @@
 fn render_sections_to_svg(sections: &[SectionLayout]) -> String {
     let mut svg = SvgWriter::new();
     let mut cursor_y = GRAPH_MARGIN;
-<<<<<<< HEAD
     let mut last_section_bottom = GRAPH_MARGIN;
     let mut last_section_right = GRAPH_MARGIN;
-=======
->>>>>>> d00e3b2c
 
     for section in sections {
         let cluster_margin = if section.label.is_some() {
@@ -776,11 +749,8 @@
         let content_offset = offset.add(Point::new(0.0, label_padding));
         let cluster_top_left = section_min.add(offset);
         let cluster_bottom_right = section_max.add(offset);
-<<<<<<< HEAD
         last_section_bottom = last_section_bottom.max(cluster_bottom_right.y);
         last_section_right = last_section_right.max(cluster_bottom_right.x);
-=======
->>>>>>> d00e3b2c
         let label_bounds_min = Point::new(
             cluster_top_left.x + 4.0,
             cluster_top_left.y + label_padding + 4.0,
@@ -975,12 +945,9 @@
         cursor_y += (section_max.y - section_min.y) + SECTION_SPACING;
     }
 
-<<<<<<< HEAD
     let legend_top = last_section_bottom + GRAPH_MARGIN;
     let _legend_height = draw_legend(&mut svg, legend_top, last_section_right);
 
-=======
->>>>>>> d00e3b2c
     svg.finalize()
 }
 
@@ -1034,7 +1001,6 @@
     );
 }
 
-<<<<<<< HEAD
 /// Render a legend cartridge for task colors and the copper-rs credit line.
 fn draw_legend(svg: &mut SvgWriter, top_y: f64, content_right: f64) -> f64 {
     let metrics = measure_legend();
@@ -1235,8 +1201,6 @@
     }
 }
 
-=======
->>>>>>> d00e3b2c
 /// Fail fast on invalid mission ids and provide a readable list.
 fn validate_mission_arg(
     config: &config::CuConfig,
@@ -1386,10 +1350,7 @@
 #[derive(Clone, Copy)]
 enum TextAlign {
     Left,
-<<<<<<< HEAD
-=======
     Center,
->>>>>>> d00e3b2c
     Right,
 }
 
@@ -1480,10 +1441,7 @@
         let mut current_y = loc.y - total_height / 2.0;
         let (text_x, anchor) = match cell.align {
             TextAlign::Left => (loc.x - size.x / 2.0 + CELL_PADDING, "start"),
-<<<<<<< HEAD
-=======
             TextAlign::Center => (loc.x, "middle"),
->>>>>>> d00e3b2c
             TextAlign::Right => (loc.x + size.x / 2.0 - CELL_PADDING, "end"),
         };
 
@@ -1706,7 +1664,6 @@
         self.grow_window(top_left, size);
     }
 
-<<<<<<< HEAD
     fn draw_line(&mut self, start: Point, end: Point, color: &str, width: f64) {
         let line = Line::new()
             .set("x1", start.x)
@@ -1729,8 +1686,6 @@
         self.content.append(node);
     }
 
-=======
->>>>>>> d00e3b2c
     #[allow(clippy::too_many_arguments)]
     fn draw_text(
         &mut self,
@@ -1913,10 +1868,7 @@
             .set("height", height)
             .set("viewBox", (0, 0, width, height))
             .set("xmlns", "http://www.w3.org/2000/svg")
-<<<<<<< HEAD
             .set("xmlns:xlink", "http://www.w3.org/1999/xlink")
-=======
->>>>>>> d00e3b2c
             .add(self.defs)
             .add(self.content)
             .add(self.overlay)
@@ -1939,7 +1891,6 @@
     res
 }
 
-<<<<<<< HEAD
 fn build_text_node(
     pos: Point,
     text: &str,
@@ -2005,8 +1956,6 @@
     text.chars().count() as f64 * font_size as f64 * LEGEND_TEXT_WIDTH_FACTOR
 }
 
-=======
->>>>>>> d00e3b2c
 fn normalize_web_color(color: &str) -> String {
     if color.len() == 9 && color.starts_with('#') {
         return format!("#{}", &color[1..7]);
