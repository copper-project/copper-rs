use bincode::de::{BorrowDecoder, Decoder};
use bincode::enc::Encoder;
use bincode::error::{DecodeError, EncodeError};
use bincode::{BorrowDecode, Decode as dDecode, Decode, Encode, Encode as dEncode};
use compact_str::CompactString;
use cu29_clock::{PartialCuTimeRange, Tov};
use serde::{Deserialize, Serialize};
use std::error::Error;
use std::fmt::{Debug, Display, Formatter};

/// Common copper Error type.
#[derive(Debug, Clone, Serialize, Deserialize)]
pub struct CuError {
    message: String,
    cause: Option<String>,
}

impl Display for CuError {
    fn fmt(&self, f: &mut Formatter<'_>) -> std::fmt::Result {
        let context_str = match &self.cause {
            Some(c) => c.to_string(),
            None => "None".to_string(),
        };
        write!(f, "{}\n   context:{}", self.message, context_str)?;
        Ok(())
    }
}

impl Error for CuError {}

impl From<&str> for CuError {
    fn from(s: &str) -> CuError {
        CuError {
            message: s.to_string(),
            cause: None,
        }
    }
}

impl From<String> for CuError {
    fn from(s: String) -> CuError {
        CuError {
            message: s,
            cause: None,
        }
    }
}

impl CuError {
    pub fn new_with_cause(message: &str, cause: impl Error) -> CuError {
        CuError {
            message: message.to_string(),
            cause: Some(cause.to_string()),
        }
    }

    pub fn add_cause(mut self, context: &str) -> CuError {
        self.cause = Some(context.into());
        self
    }
}

// Generic Result type for copper.
pub type CuResult<T> = Result<T, CuError>;

/// Defines a basic write, append only stream trait to be able to log or send serializable objects.
pub trait WriteStream<E: Encode>: Sync + Send + Debug {
    fn log(&mut self, obj: &E) -> CuResult<()>;
    fn flush(&mut self) -> CuResult<()> {
        Ok(())
    }
}

/// Defines the types of what can be logged in the unified logger.
#[derive(dEncode, dDecode, Copy, Clone, Debug, PartialEq)]
pub enum UnifiedLogType {
    Empty,             // Dummy default used as a debug marker
    StructuredLogLine, // This is for the structured logs (ie. debug! etc..)
    CopperList,        // This is the actual data log storing activities between tasks.
    FrozenTasks,       // Log of all frozen state of the tasks.
    LastEntry,         // This is a special entry that is used to signal the end of the log.
}
/// Represent the minimum set of traits to be usable as Metadata in Copper.
pub trait Metadata: Default + Debug + Clone + Encode + Decode<()> + Serialize {}

impl Metadata for () {}

/// Key metadata piece attached to every message in Copper.
pub trait CuMsgMetadataTrait {
    /// The time range used for the processing of this message
    fn process_time(&self) -> PartialCuTimeRange;

    /// Small status text for user UI to get the realtime state of task (max 24 chrs)
    fn status_txt(&self) -> &CuCompactString;
}

/// A generic trait to expose the generated CuStampedDataSet from the task graph.
pub trait ErasedCuStampedData {
    fn payload(&self) -> Option<&dyn erased_serde::Serialize>;
    fn tov(&self) -> Tov;
    fn metadata(&self) -> &dyn CuMsgMetadataTrait;
}

/// Trait to get a vector of type-erased CuStampedDataSet
/// This is used for generic serialization of the copperlists
pub trait ErasedCuStampedDataSet {
    fn cumsgs(&self) -> Vec<&dyn ErasedCuStampedData>;
}

/// Trait to trace back from the CopperList the origin of the messages
pub trait MatchingTasks {
    fn get_all_task_ids() -> &'static [&'static str];
}

/// A CopperListTuple needs to be encodable, decodable and fixed size in memory.
pub trait CopperListTuple:
    bincode::Encode + bincode::Decode<()> + Debug + Serialize + ErasedCuStampedDataSet + MatchingTasks
{
} // Decode forces Sized already

// Also anything that follows this contract can be a payload (blanket implementation)
impl<T> CopperListTuple for T where
    T: bincode::Encode
        + bincode::Decode<()>
        + Debug
        + Serialize
        + ErasedCuStampedDataSet
        + MatchingTasks
{
}

// We use this type to convey very small status messages.
// MAX_SIZE from their repr module is not accessible so we need to copy paste their definition for 24
// which is the maximum size for inline allocation (no heap)
pub const COMPACT_STRING_CAPACITY: usize = size_of::<String>();

#[derive(Clone, Default, Serialize, Deserialize, PartialEq, Eq)]
pub struct CuCompactString(pub CompactString);

impl Encode for CuCompactString {
    fn encode<E: Encoder>(&self, encoder: &mut E) -> Result<(), EncodeError> {
        let CuCompactString(ref compact_string) = self;
<<<<<<< HEAD
        let bytes = compact_string.as_bytes();
        let filtered_len = bytes.iter().filter(|&&b| b != 0).count();
        filtered_len.encode(encoder)?;
        for &byte in bytes.iter().filter(|&&b| b != 0) {
            byte.encode(encoder)?;
        }
        Ok(())
=======
        let bytes = &compact_string.as_bytes();
        bytes.encode(encoder)
>>>>>>> 4856f35c
    }
}

impl Debug for CuCompactString {
    fn fmt(&self, f: &mut Formatter<'_>) -> std::fmt::Result {
        if self.0.is_empty() {
            return write!(f, "CuCompactString(Empty)");
        }
        write!(f, "CuCompactString({})", self.0)
    }
}

impl<Context> Decode<Context> for CuCompactString {
    fn decode<D: Decoder>(decoder: &mut D) -> Result<Self, DecodeError> {
        let bytes = Vec::<u8>::decode(decoder)?;
        Ok(CuCompactString(CompactString::from_utf8_lossy(&bytes)))
    }
}

impl<'de, Context> BorrowDecode<'de, Context> for CuCompactString {
    fn borrow_decode<D: BorrowDecoder<'de>>(decoder: &mut D) -> Result<Self, DecodeError> {
        CuCompactString::decode(decoder)
    }
}

#[cfg(test)]
mod tests {
<<<<<<< HEAD
    use bincode::config::standard;
    use compact_str::CompactString;

    use crate::CuCompactString;

    #[test]
    fn test_removes_null_bytes() {
        let compact_string = CuCompactString(CompactString::new("\0\0\0\0\0\0"));
        let encoded = bincode::encode_to_vec(&compact_string, standard()).unwrap();
        assert_eq!(encoded.len(), 1); // Only the length byte should be present
        let decoded: CuCompactString = bincode::decode_from_slice(&encoded, standard()).unwrap().0;
        assert_eq!(decoded.0, CompactString::new(""));
=======
    use crate::CuCompactString;
    use bincode::{config, decode_from_slice, encode_to_vec};
    use compact_str::CompactString;

    #[test]
    fn test_cucompactstr_encode_decode_empty() {
        let cstr = CuCompactString(CompactString::from(""));
        let config = config::standard();
        let encoded = encode_to_vec(&cstr, config).expect("Encoding failed");
        assert_eq!(encoded.len(), 1); // This encodes the usize 0 in variable encoding so 1 byte which is 0.
        let (decoded, _): (CuCompactString, usize) =
            decode_from_slice(&encoded, config).expect("Decoding failed");
        assert_eq!(cstr.0, decoded.0);
    }

    #[test]
    fn test_cucompactstr_encode_decode_small() {
        let cstr = CuCompactString(CompactString::from("test"));
        let config = config::standard();
        let encoded = encode_to_vec(&cstr, config).expect("Encoding failed");
        assert_eq!(encoded.len(), 5); // This encodes a 4-byte string "test" plus 1 byte for the length prefix.
        let (decoded, _): (CuCompactString, usize) =
            decode_from_slice(&encoded, config).expect("Decoding failed");
        assert_eq!(cstr.0, decoded.0);
>>>>>>> 4856f35c
    }
}<|MERGE_RESOLUTION|>--- conflicted
+++ resolved
@@ -140,7 +140,6 @@
 impl Encode for CuCompactString {
     fn encode<E: Encoder>(&self, encoder: &mut E) -> Result<(), EncodeError> {
         let CuCompactString(ref compact_string) = self;
-<<<<<<< HEAD
         let bytes = compact_string.as_bytes();
         let filtered_len = bytes.iter().filter(|&&b| b != 0).count();
         filtered_len.encode(encoder)?;
@@ -148,10 +147,6 @@
             byte.encode(encoder)?;
         }
         Ok(())
-=======
-        let bytes = &compact_string.as_bytes();
-        bytes.encode(encoder)
->>>>>>> 4856f35c
     }
 }
 
@@ -179,7 +174,6 @@
 
 #[cfg(test)]
 mod tests {
-<<<<<<< HEAD
     use bincode::config::standard;
     use compact_str::CompactString;
 
@@ -192,31 +186,5 @@
         assert_eq!(encoded.len(), 1); // Only the length byte should be present
         let decoded: CuCompactString = bincode::decode_from_slice(&encoded, standard()).unwrap().0;
         assert_eq!(decoded.0, CompactString::new(""));
-=======
-    use crate::CuCompactString;
-    use bincode::{config, decode_from_slice, encode_to_vec};
-    use compact_str::CompactString;
-
-    #[test]
-    fn test_cucompactstr_encode_decode_empty() {
-        let cstr = CuCompactString(CompactString::from(""));
-        let config = config::standard();
-        let encoded = encode_to_vec(&cstr, config).expect("Encoding failed");
-        assert_eq!(encoded.len(), 1); // This encodes the usize 0 in variable encoding so 1 byte which is 0.
-        let (decoded, _): (CuCompactString, usize) =
-            decode_from_slice(&encoded, config).expect("Decoding failed");
-        assert_eq!(cstr.0, decoded.0);
-    }
-
-    #[test]
-    fn test_cucompactstr_encode_decode_small() {
-        let cstr = CuCompactString(CompactString::from("test"));
-        let config = config::standard();
-        let encoded = encode_to_vec(&cstr, config).expect("Encoding failed");
-        assert_eq!(encoded.len(), 5); // This encodes a 4-byte string "test" plus 1 byte for the length prefix.
-        let (decoded, _): (CuCompactString, usize) =
-            decode_from_slice(&encoded, config).expect("Decoding failed");
-        assert_eq!(cstr.0, decoded.0);
->>>>>>> 4856f35c
     }
 }